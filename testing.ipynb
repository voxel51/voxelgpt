{
 "cells": [
  {
   "attachments": {},
   "cell_type": "markdown",
   "metadata": {},
   "source": [
    "## Relevant Links\n",
    "- Examples: https://docs.google.com/spreadsheets/d/14pdiODt9PmsD2F___Lpv2rO-RByTtC8PYcEfxL8iIuY/edit#gid=186467173\n",
    "- LangChain: https://github.com/hwchase17/langchain\n",
    "- Chroma: no docker or API_KEY - https://www.trychroma.com/\n",
    "- OpenAI account usage: https://platform.openai.com/account/usage"
   ]
  },
  {
   "attachments": {},
   "cell_type": "markdown",
   "metadata": {},
   "source": [
    "## Tasks\n",
    "\n",
    "- **Eric & Jacob**: Validation (`validate_stages.py` is not yet working, and has not been incorporated)\n",
    "- **Jacob**: Label class recognition\n",
    "    - determine what classes the user is referring to for each label field\n",
    "- **Allen**: Evaluation Identification Stage:\n",
    "    - `links/evaluation_run_selector.py` \n",
    "    - add stage to `dataset_view_generator.py`\n",
    "    - add `prompts/evaluation_task_rules.txt` prompt\n",
    "    - add examples to Examples spreadsheet in new tab, and then put in `examples` folder\n",
    "- **Leila**: Add support for `hardness` brain runs\n",
    "    - fill out the template in `links/brain_run_selector.py` \n",
    "    - add `prompts/hardness_task_rules.txt` prompt modeled after uniqueness and mistakenness.\n",
    "    - new examples tab `hardness` modeled after `uniqueness` and `mistakenness` tabs and then put in `examples` folder\n",
    "- **Vini**: More examples\n",
    "    - scrape examples from community Slack covering as wide a range of scenarios as possible\n",
    "    - complex filters and view expressions!\n",
    "    - videos\n",
    "    - every type of label\n",
    "    - varied naming conventions"
   ]
  },
  {
   "attachments": {},
   "cell_type": "markdown",
   "metadata": {},
   "source": [
    "## Additional notes\n",
    "\n",
    "- Want to validate embedded fields\n",
    "- At present, there is no support for multi-line Python code to generate views. It all needs to be done inline\n",
    "- No support for groups, 3D/point clouds, `concat()`, or `mongo()`."
   ]
  },
  {
   "cell_type": "markdown",
   "metadata": {},
   "source": [
    "## Getting started"
   ]
  },
  {
   "attachments": {},
   "cell_type": "markdown",
   "metadata": {},
   "source": [
    "`pip install openai langchain chroma`"
   ]
  },
  {
   "attachments": {},
   "cell_type": "markdown",
   "metadata": {},
   "source": [
    "Then create an OpenAI account and generate an API key"
   ]
  },
  {
   "attachments": {},
   "cell_type": "markdown",
   "metadata": {},
   "source": [
    "`export OPENAI_API_KEY=...`"
   ]
  },
  {
   "cell_type": "code",
   "execution_count": 2,
   "metadata": {},
   "outputs": [],
   "source": [
    "import fiftyone as fo\n",
    "dataset = fo.load_dataset(\"quickstart\")"
   ]
  },
  {
   "attachments": {},
   "cell_type": "markdown",
   "metadata": {},
   "source": [
    "## Get similar prompts"
   ]
  },
  {
   "cell_type": "code",
   "execution_count": 3,
   "metadata": {},
   "outputs": [],
   "source": [
    "from links.view_stage_example_selector import generate_view_stage_examples_prompt"
   ]
  },
  {
   "cell_type": "code",
   "execution_count": 4,
   "metadata": {},
   "outputs": [],
   "source": [
    "query = \"Five random images from the dataset\""
   ]
  },
  {
   "cell_type": "code",
   "execution_count": 5,
   "metadata": {},
   "outputs": [
    {
     "name": "stderr",
     "output_type": "stream",
     "text": [
      "Using embedded DuckDB without persistence: data will be transient\n"
     ]
    }
   ],
   "source": [
    "view_stage_examples_prompt = generate_view_stage_examples_prompt(dataset, query)"
   ]
  },
  {
   "cell_type": "code",
   "execution_count": 6,
   "metadata": {},
   "outputs": [
    {
     "name": "stdout",
     "output_type": "stream",
     "text": [
      "Generate code to produce the FiftyOne view stages for the following prompt:\n",
      "\n",
      "\n",
      "Input: show me 50 random samples\n",
      "Output: dataset.take(50)\n",
      "\n",
      "Input: Take two random samples from the dataset\n",
      "Output: dataset.take(2)\n",
      "\n",
      "Input: 10 most unique images\n",
      "Output: dataset.filter_labels(\"predictions\", F(\"confidence\") > 0.95)\n",
      "\n",
      "Input: 10 random images with tables\n",
      "Output: dataset.match(\n",
      "    F(\"ground_truth.detections.label\").contains(\"table\")\n",
      ").take(10)\n",
      "\n",
      "Input: show me random samples\n",
      "Output: dataset.shuffle()\n",
      "\n",
      "Input: skip the first 10 samples\n",
      "Output: dataset.skip(10)\n",
      "\n",
      "Input: first 100 samples\n",
      "Output: dataset.limit(100)\n",
      "\n",
      "Input: Don't show me the fifth and sixth samples\n",
      "Output: ids = [dataset.skip(4).first().id, dataset.skip(4).first().id];\n",
      "dataset.exclude(ids)\n",
      "\n",
      "Input: Images that only contain dogs\n",
      "Output: dataset.match(\n",
      "    F(\"ground_truth.detections.label\").is_subset([\"dog\"])\n",
      ")\n",
      "\n",
      "Input: ten least wrong predictions\n",
      "Output: dataset.sort_by(\"mistakenness\", reverse=False)[:10]\n",
      "\n",
      "Input: Five random images from the dataset\n",
      "Output:\n"
     ]
    }
   ],
   "source": [
    "print(view_stage_examples_prompt)"
   ]
  },
  {
   "attachments": {},
   "cell_type": "markdown",
   "metadata": {},
   "source": [
    "## Generate View Stage Descriptions Prompt"
   ]
  },
  {
   "cell_type": "code",
   "execution_count": 7,
   "metadata": {},
   "outputs": [],
   "source": [
    "from links.view_stage_description_selector import generate_view_stage_descriptions_prompt"
   ]
  },
  {
   "cell_type": "code",
   "execution_count": 8,
   "metadata": {},
   "outputs": [],
   "source": [
    "view_stage_descriptions_prompt = generate_view_stage_descriptions_prompt(view_stage_examples_prompt)"
   ]
  },
  {
   "cell_type": "code",
   "execution_count": 9,
   "metadata": {},
   "outputs": [
    {
     "name": "stdout",
     "output_type": "stream",
     "text": [
      "Here is some information about view stages you might want to use:\n",
      "\n",
      "\n",
      "    View stage: skip\n",
      "    Description: Omits the given number of samples from the head of the collection. Non-positive skip values result in no samples being omitted\n",
      "    Inputs: skip: int\n",
      "\n",
      "    \n",
      "\n",
      "    View stage: take\n",
      "    Description: Randomly samples the given number of samples from the collection\n",
      "    Inputs: size: int (non-positive values result in an empty view), seed: optional random seed to use for sample selection\n",
      "\n",
      "    \n",
      "\n",
      "    View stage: match\n",
      "    Description: Filters the samples in the collection by the given filter\n",
      "    Inputs: filter: ViewExpression or MongoDB expression that returns a boolean describing the filter to apply\n",
      "\n",
      "    \n",
      "\n",
      "    View stage: exclude\n",
      "    Description: Exclude samples with specified IDs\n",
      "    Inputs: sample_ids: IDs to exclude. Can be single ID, iterable of IDs, Sample or SampleView instances, iterable of Sample or SampleView instances, or SampleCollection\n",
      "\n",
      "    \n",
      "\n",
      "    View stage: filter_labels\n",
      "    Description: Filters Label field of each sample. For single Label fields, fields for which filter returns False are replaced with None. For Label list fields, label elements for which filter returns False are omitted from view\n",
      "    Inputs: field: label field to filter. filter: ViewExpression or MongoDB expression returning boolean describing filter to apply. only_matches (True): whether to only include samples with at least one label after filtering or include all samples. trajectories: whether to match entire object trajectories for which object matches given filter on at least one frame. Only applicable to datasets with videos and frame-level label fields whose objects have their index attributes populated\n",
      "\n",
      "    \n"
     ]
    }
   ],
   "source": [
    "print(view_stage_descriptions_prompt)"
   ]
  },
  {
   "attachments": {},
   "cell_type": "markdown",
   "metadata": {},
   "source": [
    "## Brain method selector"
   ]
  },
  {
   "cell_type": "code",
   "execution_count": 7,
   "metadata": {},
   "outputs": [],
   "source": [
    "from links.brain_method_selector import select_brain_methods"
   ]
  },
  {
   "cell_type": "code",
   "execution_count": 8,
   "metadata": {},
   "outputs": [
    {
     "data": {
      "text/plain": [
       "['uniqueness']"
      ]
     },
     "execution_count": 8,
     "metadata": {},
     "output_type": "execute_result"
    }
   ],
   "source": [
    "query = \"Five most unique images from the dataset\"\n",
    "select_brain_methods(query)"
   ]
  },
  {
   "cell_type": "code",
   "execution_count": 127,
   "metadata": {},
   "outputs": [
    {
     "data": {
      "text/plain": [
       "['uniqueness', 'hardness']"
      ]
     },
     "execution_count": 127,
     "metadata": {},
     "output_type": "execute_result"
    }
   ],
   "source": [
    "query = \"50 least unique images from the dataset that were hard\"\n",
    "select_brain_methods(query)"
   ]
  },
  {
   "cell_type": "code",
   "execution_count": 9,
   "metadata": {},
   "outputs": [
    {
     "data": {
      "text/plain": [
       "['mistakenness']"
      ]
     },
     "execution_count": 9,
     "metadata": {},
     "output_type": "execute_result"
    }
   ],
   "source": [
    "query = \"Five most mistaken images from the dataset\"\n",
    "select_brain_methods(query)"
   ]
  },
  {
   "attachments": {},
   "cell_type": "markdown",
   "metadata": {},
   "source": [
    "## Brain run selector"
   ]
  },
  {
   "cell_type": "code",
   "execution_count": 10,
   "metadata": {},
   "outputs": [],
   "source": [
    "from links.brain_run_selector import select_brain_runs"
   ]
  },
  {
   "cell_type": "code",
   "execution_count": 1,
   "metadata": {},
   "outputs": [],
   "source": [
    "import fiftyone as fo\n",
    "dataset = fo.load_dataset(\"quickstart\")"
   ]
  },
  {
   "cell_type": "code",
   "execution_count": 12,
   "metadata": {},
   "outputs": [
    {
     "data": {
      "text/plain": [
       "{'uniqueness': 'uniqueness1', 'image_similarity': 'img_sim'}"
      ]
     },
     "execution_count": 12,
     "metadata": {},
     "output_type": "execute_result"
    }
   ],
   "source": [
    "query = \"most unique images from the dataset with key 'uniqueness1 that are similar to image 10\"\n",
    "select_brain_runs(dataset, query, [\"uniqueness\", \"image_similarity\"])"
   ]
  },
  {
   "cell_type": "code",
   "execution_count": 16,
   "metadata": {},
   "outputs": [
    {
     "data": {
      "text/plain": [
       "{'mistakenness': 'mistakenness'}"
      ]
     },
     "execution_count": 16,
     "metadata": {},
     "output_type": "execute_result"
    }
   ],
   "source": [
    "query = \"Five most mistaken images from the dataset with ground truth field 'predictions\"\n",
    "select_brain_runs(dataset, query, [\"mistakenness\"])"
   ]
  },
  {
   "attachments": {},
   "cell_type": "markdown",
   "metadata": {},
   "source": [
    "## Field selector"
   ]
  },
  {
   "cell_type": "code",
   "execution_count": 1,
   "metadata": {},
   "outputs": [],
   "source": [
    "import fiftyone as fo\n",
    "dataset = fo.load_dataset(\"quickstart\")"
   ]
  },
  {
   "cell_type": "code",
   "execution_count": 2,
   "metadata": {},
   "outputs": [],
   "source": [
    "from links.field_selector import select_fields"
   ]
  },
  {
   "cell_type": "code",
   "execution_count": 8,
   "metadata": {},
   "outputs": [
    {
     "name": "stdout",
     "output_type": "stream",
     "text": [
      "[id: string, filepath: string, tags: list, ground_truth: Detections, predictions: Detections, classif: Classification, mistakenness1_eval_fp: int, pred1: Detections]\n",
      "[pred1]\n"
     ]
    }
   ],
   "source": [
    "query = \"sort pred1 by number of detections\"\n",
    "fields = select_fields(dataset, query)\n",
    "print(fields)"
   ]
  },
  {
   "attachments": {},
   "cell_type": "markdown",
   "metadata": {},
   "source": [
    "## Label class selector"
   ]
  },
  {
   "cell_type": "code",
   "execution_count": 1,
   "metadata": {},
   "outputs": [
    {
     "name": "stdout",
     "output_type": "stream",
     "text": [
      "Dataset already downloaded\n",
      "Loading existing dataset 'quickstart'. To reload from disk, either delete the existing dataset or provide a custom `dataset_name` to use\n"
     ]
    }
   ],
   "source": [
    "import fiftyone as fo\n",
    "import fiftyone.zoo as foz\n",
    "import fiftyone.brain as fob\n",
    "\n",
    "dataset = foz.load_zoo_dataset(\"quickstart\")"
   ]
  },
  {
   "cell_type": "code",
   "execution_count": 2,
   "metadata": {},
   "outputs": [],
   "source": [
    "from links.label_class_selector import select_label_classes"
   ]
  },
  {
   "cell_type": "code",
   "execution_count": 8,
   "metadata": {},
   "outputs": [
    {
     "name": "stdout",
     "output_type": "stream",
     "text": [
      "['Bear', 'glove']\n",
      "['airplane', 'apple', 'backpack', 'banana', 'baseball glove', 'bear', 'bed', 'bench', 'bicycle', 'bird', 'boat', 'book', 'bottle', 'bowl', 'broccoli', 'bus', 'cake', 'car', 'carrot', 'cat', 'cell phone', 'chair', 'clock', 'couch', 'cow', 'cup', 'dining table', 'dog', 'donut', 'elephant', 'fire hydrant', 'fork', 'frisbee', 'giraffe', 'hair drier', 'handbag', 'horse', 'hot dog', 'keyboard', 'kite', 'knife', 'laptop', 'microwave', 'motorcycle', 'mouse', 'orange', 'oven', 'parking meter', 'person', 'pizza', 'potted plant', 'refrigerator', 'remote', 'sandwich', 'scissors', 'sheep', 'sink', 'skateboard', 'skis', 'snowboard', 'spoon', 'sports ball', 'stop sign', 'suitcase', 'surfboard', 'teddy bear', 'tennis racket', 'tie', 'toaster', 'toilet', 'toothbrush', 'traffic light', 'train', 'truck', 'tv', 'umbrella', 'vase', 'wine glass', 'zebra']\n",
      "Matching Bear with bear\n",
      "['airplane', 'apple', 'backpack', 'banana', 'baseball glove', 'bear', 'bed', 'bench', 'bicycle', 'bird', 'boat', 'book', 'bottle', 'bowl', 'broccoli', 'bus', 'cake', 'car', 'carrot', 'cat', 'cell phone', 'chair', 'clock', 'couch', 'cow', 'cup', 'dining table', 'dog', 'donut', 'elephant', 'fire hydrant', 'fork', 'frisbee', 'giraffe', 'hair drier', 'handbag', 'horse', 'hot dog', 'keyboard', 'kite', 'knife', 'laptop', 'microwave', 'motorcycle', 'mouse', 'orange', 'oven', 'parking meter', 'person', 'pizza', 'potted plant', 'refrigerator', 'remote', 'sandwich', 'scissors', 'sheep', 'sink', 'skateboard', 'skis', 'snowboard', 'spoon', 'sports ball', 'stop sign', 'suitcase', 'surfboard', 'teddy bear', 'tennis racket', 'tie', 'toaster', 'toilet', 'toothbrush', 'traffic light', 'train', 'truck', 'tv', 'umbrella', 'vase', 'wine glass', 'zebra']\n",
      "Class name glove not found for label predictions\n",
      "{'predictions': ['bear', 'glove']}\n"
     ]
    }
   ],
   "source": [
    "query = \"sort Bear and glove predictions by number of detections\"\n",
    "prompt = select_label_classes(dataset, query, [\"predictions\"])\n",
    "print(prompt)"
   ]
  },
  {
   "cell_type": "code",
   "execution_count": 4,
   "metadata": {},
   "outputs": [],
   "source": [
    "sample = dataset.first()"
   ]
  },
  {
   "cell_type": "code",
   "execution_count": 49,
   "metadata": {},
   "outputs": [
    {
     "name": "stdout",
     "output_type": "stream",
     "text": [
      "<Sample: {\n",
      "    'id': '642f8fb7986dad05794d2b9d',\n",
      "    'media_type': 'image',\n",
      "    'filepath': '/Users/jacobmarks/fiftyone/quickstart/data/000880.jpg',\n",
      "    'tags': ['validation'],\n",
      "    'metadata': None,\n",
      "    'ground_truth': <Detections: {\n",
      "        'detections': [\n",
      "            <Detection: {\n",
      "                'id': '5f452471ef00e6374aac53c8',\n",
      "                'attributes': {},\n",
      "                'tags': [],\n",
      "                'label': 'bird',\n",
      "                'bounding_box': [0.21084375, 0.0034375, 0.46190625, 0.9442083333333334],\n",
      "                'mask': None,\n",
      "                'confidence': None,\n",
      "                'index': None,\n",
      "                'area': 73790.37944999996,\n",
      "                'iscrowd': 0.0,\n",
      "                'mistakenness': 0.01245725154876709,\n",
      "                'mistakenness_loc': 0.2903442955979618,\n",
      "                'mistakenness5': 0.01245725154876709,\n",
      "                'mistakenness5_loc': 0.2903442955979618,\n",
      "            }>,\n",
      "            <Detection: {\n",
      "                'id': '5f452471ef00e6374aac53c9',\n",
      "                'attributes': {},\n",
      "                'tags': [],\n",
      "                'label': 'bird',\n",
      "                'bounding_box': [0.74946875, 0.489375, 0.2164375, 0.23183333333333334],\n",
      "                'mask': None,\n",
      "                'confidence': None,\n",
      "                'index': None,\n",
      "                'area': 3935.7593000000006,\n",
      "                'iscrowd': 0.0,\n",
      "                'possible_spurious': True,\n",
      "            }>,\n",
      "            <Detection: {\n",
      "                'id': '5f452471ef00e6374aac53ca',\n",
      "                'attributes': {},\n",
      "                'tags': [],\n",
      "                'label': 'bird',\n",
      "                'bounding_box': [\n",
      "                    0.044234375,\n",
      "                    0.5282083333333333,\n",
      "                    0.151390625,\n",
      "                    0.14145833333333335,\n",
      "                ],\n",
      "                'mask': None,\n",
      "                'confidence': None,\n",
      "                'index': None,\n",
      "                'area': 4827.32605,\n",
      "                'iscrowd': 0.0,\n",
      "                'mistakenness': 0.17154088616371155,\n",
      "                'mistakenness_loc': 0.7474518661109917,\n",
      "                'mistakenness5': 0.17154088616371155,\n",
      "                'mistakenness5_loc': 0.7474518661109917,\n",
      "            }>,\n",
      "        ],\n",
      "    }>,\n",
      "    'predictions': <Detections: {\n",
      "        'detections': [\n",
      "            <Detection: {\n",
      "                'id': '5f452c60ef00e6374aad9394',\n",
      "                'attributes': {},\n",
      "                'tags': [],\n",
      "                'label': 'bird',\n",
      "                'bounding_box': [\n",
      "                    0.22192673683166503,\n",
      "                    0.06093006531397502,\n",
      "                    0.4808845520019531,\n",
      "                    0.8937615712483724,\n",
      "                ],\n",
      "                'mask': None,\n",
      "                'confidence': 0.9750854969024658,\n",
      "                'index': None,\n",
      "                'mistakenness1_eval': 'tp',\n",
      "                'mistakenness1_eval_id': '5f452c60ef00e6374aad9394',\n",
      "                'mistakenness1_eval_iou': 1.0,\n",
      "                'mistakenness1': 0.01245725154876709,\n",
      "                'mistakenness1_loc': 0.01245725154876709,\n",
      "            }>,\n",
      "            <Detection: {\n",
      "                'id': '5f452c60ef00e6374aad9395',\n",
      "                'attributes': {},\n",
      "                'tags': [],\n",
      "                'label': 'bird',\n",
      "                'bounding_box': [\n",
      "                    0.3962469816207886,\n",
      "                    0.006943931678930918,\n",
      "                    0.27418792247772217,\n",
      "                    0.46793556213378906,\n",
      "                ],\n",
      "                'mask': None,\n",
      "                'confidence': 0.759726881980896,\n",
      "                'index': None,\n",
      "                'mistakenness1_eval': 'tp',\n",
      "                'mistakenness1_eval_id': '5f452c60ef00e6374aad9395',\n",
      "                'mistakenness1_eval_iou': 0.9999999999999996,\n",
      "                'mistakenness1': 0.120136559009552,\n",
      "                'mistakenness1_loc': 0.12013655900955267,\n",
      "            }>,\n",
      "            <Detection: {\n",
      "                'id': '5f452c60ef00e6374aad9396',\n",
      "                'attributes': {},\n",
      "                'tags': [],\n",
      "                'label': 'bird',\n",
      "                'bounding_box': [\n",
      "                    0.02506386339664459,\n",
      "                    0.548487663269043,\n",
      "                    0.16438478231430054,\n",
      "                    0.16736234029134114,\n",
      "                ],\n",
      "                'mask': None,\n",
      "                'confidence': 0.6569182276725769,\n",
      "                'index': None,\n",
      "                'mistakenness1_eval': 'tp',\n",
      "                'mistakenness1_eval_id': '5f452c60ef00e6374aad9396',\n",
      "                'mistakenness1_eval_iou': 0.9999999999999998,\n",
      "                'mistakenness1': 0.17154088616371155,\n",
      "                'mistakenness1_loc': 0.17154088616371183,\n",
      "            }>,\n",
      "            <Detection: {\n",
      "                'id': '5f452c60ef00e6374aad9397',\n",
      "                'attributes': {},\n",
      "                'tags': [],\n",
      "                'label': 'bird',\n",
      "                'bounding_box': [\n",
      "                    0.4889101028442383,\n",
      "                    0.009576511383056641,\n",
      "                    0.13802199363708495,\n",
      "                    0.2093157132466634,\n",
      "                ],\n",
      "                'mask': None,\n",
      "                'confidence': 0.2359301745891571,\n",
      "                'index': None,\n",
      "                'mistakenness1_eval': 'tp',\n",
      "                'mistakenness1_eval_id': '5f452c60ef00e6374aad9397',\n",
      "                'mistakenness1_eval_iou': 0.9999999999999993,\n",
      "                'mistakenness1': 0.38203491270542145,\n",
      "                'mistakenness1_loc': 0.3820349127054218,\n",
      "            }>,\n",
      "            <Detection: {\n",
      "                'id': '5f452c60ef00e6374aad9398',\n",
      "                'attributes': {},\n",
      "                'tags': [],\n",
      "                'label': 'elephant',\n",
      "                'bounding_box': [\n",
      "                    0.015171945095062256,\n",
      "                    0.555288823445638,\n",
      "                    0.1813342332839966,\n",
      "                    0.15938574473063152,\n",
      "                ],\n",
      "                'mask': None,\n",
      "                'confidence': 0.221974179148674,\n",
      "                'index': None,\n",
      "                'mistakenness1_eval': 'tp',\n",
      "                'mistakenness1_eval_id': '5f452c60ef00e6374aad9398',\n",
      "                'mistakenness1_eval_iou': 0.9999999999999998,\n",
      "                'mistakenness1': 0.389012910425663,\n",
      "                'mistakenness1_loc': 0.3890129104256631,\n",
      "            }>,\n",
      "            <Detection: {\n",
      "                'id': '5f452c60ef00e6374aad9399',\n",
      "                'attributes': {},\n",
      "                'tags': [],\n",
      "                'label': 'bear',\n",
      "                'bounding_box': [\n",
      "                    0.017808181047439576,\n",
      "                    0.5488224665323893,\n",
      "                    0.17450940608978271,\n",
      "                    0.16891117095947267,\n",
      "                ],\n",
      "                'mask': None,\n",
      "                'confidence': 0.1965726613998413,\n",
      "                'index': None,\n",
      "                'mistakenness1_eval': 'tp',\n",
      "                'mistakenness1_eval_id': '5f452c60ef00e6374aad9399',\n",
      "                'mistakenness1_eval_iou': 0.9999999999999993,\n",
      "                'mistakenness1': 0.40171366930007935,\n",
      "                'mistakenness1_loc': 0.4017136693000796,\n",
      "            }>,\n",
      "            <Detection: {\n",
      "                'id': '5f452c60ef00e6374aad939a',\n",
      "                'attributes': {},\n",
      "                'tags': [],\n",
      "                'label': 'elephant',\n",
      "                'bounding_box': [\n",
      "                    0.16558188199996948,\n",
      "                    0.5723957061767578,\n",
      "                    0.09993256330490112,\n",
      "                    0.10098978678385416,\n",
      "                ],\n",
      "                'mask': None,\n",
      "                'confidence': 0.18904592096805573,\n",
      "                'index': None,\n",
      "                'mistakenness1_eval': 'tp',\n",
      "                'mistakenness1_eval_id': '5f452c60ef00e6374aad939a',\n",
      "                'mistakenness1_eval_iou': 1.0,\n",
      "                'mistakenness1': 0.40547703951597214,\n",
      "                'mistakenness1_loc': 0.40547703951597214,\n",
      "            }>,\n",
      "            <Detection: {\n",
      "                'id': '5f452c60ef00e6374aad939b',\n",
      "                'attributes': {},\n",
      "                'tags': [],\n",
      "                'label': 'sheep',\n",
      "                'bounding_box': [\n",
      "                    0.213010573387146,\n",
      "                    0.05354320605595907,\n",
      "                    0.5153374671936035,\n",
      "                    0.8933518091837566,\n",
      "                ],\n",
      "                'mask': None,\n",
      "                'confidence': 0.11480894684791565,\n",
      "                'index': None,\n",
      "                'mistakenness1_eval': 'tp',\n",
      "                'mistakenness1_eval_id': '5f452c60ef00e6374aad939b',\n",
      "                'mistakenness1_eval_iou': 1.0,\n",
      "                'mistakenness1': 0.4425955265760422,\n",
      "                'mistakenness1_loc': 0.4425955265760422,\n",
      "            }>,\n",
      "            <Detection: {\n",
      "                'id': '5f452c60ef00e6374aad939c',\n",
      "                'attributes': {},\n",
      "                'tags': [],\n",
      "                'label': 'bird',\n",
      "                'bounding_box': [\n",
      "                    0.29751906394958494,\n",
      "                    0.010790024201075237,\n",
      "                    0.3315577507019043,\n",
      "                    0.34026527404785156,\n",
      "                ],\n",
      "                'mask': None,\n",
      "                'confidence': 0.11089690029621124,\n",
      "                'index': None,\n",
      "                'mistakenness1_eval': 'tp',\n",
      "                'mistakenness1_eval_id': '5f452c60ef00e6374aad939c',\n",
      "                'mistakenness1_eval_iou': 1.0,\n",
      "                'mistakenness1': 0.4445515498518944,\n",
      "                'mistakenness1_loc': 0.4445515498518944,\n",
      "            }>,\n",
      "            <Detection: {\n",
      "                'id': '5f452c60ef00e6374aad939d',\n",
      "                'attributes': {},\n",
      "                'tags': [],\n",
      "                'label': 'elephant',\n",
      "                'bounding_box': [\n",
      "                    0.08351035118103027,\n",
      "                    0.5574632008870443,\n",
      "                    0.18209288120269776,\n",
      "                    0.1426785151163737,\n",
      "                ],\n",
      "                'mask': None,\n",
      "                'confidence': 0.0971052274107933,\n",
      "                'index': None,\n",
      "                'mistakenness1_eval': 'tp',\n",
      "                'mistakenness1_eval_id': '5f452c60ef00e6374aad939d',\n",
      "                'mistakenness1_eval_iou': 1.0,\n",
      "                'mistakenness1': 0.45144738629460335,\n",
      "                'mistakenness1_loc': 0.45144738629460335,\n",
      "            }>,\n",
      "            <Detection: {\n",
      "                'id': '5f452c60ef00e6374aad939e',\n",
      "                'attributes': {},\n",
      "                'tags': [],\n",
      "                'label': 'bird',\n",
      "                'bounding_box': [\n",
      "                    0.4461814880371094,\n",
      "                    0.0007838249827424685,\n",
      "                    0.209574556350708,\n",
      "                    0.309667714436849,\n",
      "                ],\n",
      "                'mask': None,\n",
      "                'confidence': 0.08403241634368896,\n",
      "                'index': None,\n",
      "                'mistakenness1_eval': 'tp',\n",
      "                'mistakenness1_eval_id': '5f452c60ef00e6374aad939e',\n",
      "                'mistakenness1_eval_iou': 1.0,\n",
      "                'mistakenness1': 0.4579837918281555,\n",
      "                'mistakenness1_loc': 0.4579837918281555,\n",
      "            }>,\n",
      "            <Detection: {\n",
      "                'id': '5f452c60ef00e6374aad939f',\n",
      "                'attributes': {},\n",
      "                'tags': [],\n",
      "                'label': 'bird',\n",
      "                'bounding_box': [\n",
      "                    0.5395165920257569,\n",
      "                    0.034476550420125325,\n",
      "                    0.07703280448913574,\n",
      "                    0.16296254793802897,\n",
      "                ],\n",
      "                'mask': None,\n",
      "                'confidence': 0.07699568569660187,\n",
      "                'index': None,\n",
      "                'mistakenness1_eval': 'tp',\n",
      "                'mistakenness1_eval_id': '5f452c60ef00e6374aad939f',\n",
      "                'mistakenness1_eval_iou': 1.0,\n",
      "                'mistakenness1': 0.46150215715169907,\n",
      "                'mistakenness1_loc': 0.46150215715169907,\n",
      "            }>,\n",
      "            <Detection: {\n",
      "                'id': '5f452c60ef00e6374aad93a0',\n",
      "                'attributes': {},\n",
      "                'tags': [],\n",
      "                'label': 'bear',\n",
      "                'bounding_box': [\n",
      "                    0.217216157913208,\n",
      "                    0.05954849322636922,\n",
      "                    0.49451656341552735,\n",
      "                    0.8721434275309244,\n",
      "                ],\n",
      "                'mask': None,\n",
      "                'confidence': 0.058097004890441895,\n",
      "                'index': None,\n",
      "                'mistakenness1_eval': 'tp',\n",
      "                'mistakenness1_eval_id': '5f452c60ef00e6374aad93a0',\n",
      "                'mistakenness1_eval_iou': 0.9999999999999998,\n",
      "                'mistakenness1': 0.47095149755477905,\n",
      "                'mistakenness1_loc': 0.47095149755477905,\n",
      "            }>,\n",
      "            <Detection: {\n",
      "                'id': '5f452c60ef00e6374aad93a1',\n",
      "                'attributes': {},\n",
      "                'tags': [],\n",
      "                'label': 'sheep',\n",
      "                'bounding_box': [\n",
      "                    0.018094074726104737,\n",
      "                    0.5562847137451172,\n",
      "                    0.17362892627716064,\n",
      "                    0.15742950439453124,\n",
      "                ],\n",
      "                'mask': None,\n",
      "                'confidence': 0.0519101656973362,\n",
      "                'index': None,\n",
      "                'mistakenness1_eval': 'tp',\n",
      "                'mistakenness1_eval_id': '5f452c60ef00e6374aad93a1',\n",
      "                'mistakenness1_eval_iou': 1.0,\n",
      "                'mistakenness1': 0.4740449171513319,\n",
      "                'mistakenness1_loc': 0.4740449171513319,\n",
      "            }>,\n",
      "        ],\n",
      "    }>,\n",
      "    'uniqueness': 0.8146274998417365,\n",
      "    'uniqueness1': 0.8146274998417365,\n",
      "    'classif': <Classification: {\n",
      "        'id': '643056b1a46e86b405a6881d',\n",
      "        'tags': [],\n",
      "        'label': 'alligator',\n",
      "        'confidence': None,\n",
      "        'logits': None,\n",
      "    }>,\n",
      "    'mistakenness': 0.17154088616371155,\n",
      "    'mistakenness1_eval_tp': 14,\n",
      "    'mistakenness1_eval_fp': 0,\n",
      "    'mistakenness1_eval_fn': 0,\n",
      "    'mistakenness1': 0.4740449171513319,\n",
      "    'possible_missing': 0,\n",
      "    'possible_spurious': 1,\n",
      "    'pred1': <Detections: {\n",
      "        'detections': [\n",
      "            <Detection: {\n",
      "                'id': '5f452c60ef00e6374aad9394',\n",
      "                'attributes': {},\n",
      "                'tags': [],\n",
      "                'label': 'bird',\n",
      "                'bounding_box': [\n",
      "                    0.22192673683166503,\n",
      "                    0.06093006531397502,\n",
      "                    0.4808845520019531,\n",
      "                    0.8937615712483724,\n",
      "                ],\n",
      "                'mask': None,\n",
      "                'confidence': 0.9750854969024658,\n",
      "                'index': None,\n",
      "                'mistakenness1_eval': 'tp',\n",
      "                'mistakenness1_eval_id': '5f452c60ef00e6374aad9394',\n",
      "                'mistakenness1_eval_iou': 1.0,\n",
      "                'mistakenness1': 0.01245725154876709,\n",
      "                'mistakenness1_loc': 0.01245725154876709,\n",
      "            }>,\n",
      "            <Detection: {\n",
      "                'id': '5f452c60ef00e6374aad9395',\n",
      "                'attributes': {},\n",
      "                'tags': [],\n",
      "                'label': 'bird',\n",
      "                'bounding_box': [\n",
      "                    0.3962469816207886,\n",
      "                    0.006943931678930918,\n",
      "                    0.27418792247772217,\n",
      "                    0.46793556213378906,\n",
      "                ],\n",
      "                'mask': None,\n",
      "                'confidence': 0.759726881980896,\n",
      "                'index': None,\n",
      "                'mistakenness1_eval': 'tp',\n",
      "                'mistakenness1_eval_id': '5f452c60ef00e6374aad9395',\n",
      "                'mistakenness1_eval_iou': 0.9999999999999996,\n",
      "                'mistakenness1': 0.120136559009552,\n",
      "                'mistakenness1_loc': 0.12013655900955267,\n",
      "            }>,\n",
      "            <Detection: {\n",
      "                'id': '5f452c60ef00e6374aad9396',\n",
      "                'attributes': {},\n",
      "                'tags': [],\n",
      "                'label': 'bird',\n",
      "                'bounding_box': [\n",
      "                    0.02506386339664459,\n",
      "                    0.548487663269043,\n",
      "                    0.16438478231430054,\n",
      "                    0.16736234029134114,\n",
      "                ],\n",
      "                'mask': None,\n",
      "                'confidence': 0.6569182276725769,\n",
      "                'index': None,\n",
      "                'mistakenness1_eval': 'tp',\n",
      "                'mistakenness1_eval_id': '5f452c60ef00e6374aad9396',\n",
      "                'mistakenness1_eval_iou': 0.9999999999999998,\n",
      "                'mistakenness1': 0.17154088616371155,\n",
      "                'mistakenness1_loc': 0.17154088616371183,\n",
      "            }>,\n",
      "            <Detection: {\n",
      "                'id': '5f452c60ef00e6374aad9397',\n",
      "                'attributes': {},\n",
      "                'tags': [],\n",
      "                'label': 'bird',\n",
      "                'bounding_box': [\n",
      "                    0.4889101028442383,\n",
      "                    0.009576511383056641,\n",
      "                    0.13802199363708495,\n",
      "                    0.2093157132466634,\n",
      "                ],\n",
      "                'mask': None,\n",
      "                'confidence': 0.2359301745891571,\n",
      "                'index': None,\n",
      "                'mistakenness1_eval': 'tp',\n",
      "                'mistakenness1_eval_id': '5f452c60ef00e6374aad9397',\n",
      "                'mistakenness1_eval_iou': 0.9999999999999993,\n",
      "                'mistakenness1': 0.38203491270542145,\n",
      "                'mistakenness1_loc': 0.3820349127054218,\n",
      "            }>,\n",
      "            <Detection: {\n",
      "                'id': '5f452c60ef00e6374aad9398',\n",
      "                'attributes': {},\n",
      "                'tags': [],\n",
      "                'label': 'elephant',\n",
      "                'bounding_box': [\n",
      "                    0.015171945095062256,\n",
      "                    0.555288823445638,\n",
      "                    0.1813342332839966,\n",
      "                    0.15938574473063152,\n",
      "                ],\n",
      "                'mask': None,\n",
      "                'confidence': 0.221974179148674,\n",
      "                'index': None,\n",
      "                'mistakenness1_eval': 'tp',\n",
      "                'mistakenness1_eval_id': '5f452c60ef00e6374aad9398',\n",
      "                'mistakenness1_eval_iou': 0.9999999999999998,\n",
      "                'mistakenness1': 0.389012910425663,\n",
      "                'mistakenness1_loc': 0.3890129104256631,\n",
      "            }>,\n",
      "            <Detection: {\n",
      "                'id': '5f452c60ef00e6374aad9399',\n",
      "                'attributes': {},\n",
      "                'tags': [],\n",
      "                'label': 'bear',\n",
      "                'bounding_box': [\n",
      "                    0.017808181047439576,\n",
      "                    0.5488224665323893,\n",
      "                    0.17450940608978271,\n",
      "                    0.16891117095947267,\n",
      "                ],\n",
      "                'mask': None,\n",
      "                'confidence': 0.1965726613998413,\n",
      "                'index': None,\n",
      "                'mistakenness1_eval': 'tp',\n",
      "                'mistakenness1_eval_id': '5f452c60ef00e6374aad9399',\n",
      "                'mistakenness1_eval_iou': 0.9999999999999993,\n",
      "                'mistakenness1': 0.40171366930007935,\n",
      "                'mistakenness1_loc': 0.4017136693000796,\n",
      "            }>,\n",
      "            <Detection: {\n",
      "                'id': '5f452c60ef00e6374aad939a',\n",
      "                'attributes': {},\n",
      "                'tags': [],\n",
      "                'label': 'elephant',\n",
      "                'bounding_box': [\n",
      "                    0.16558188199996948,\n",
      "                    0.5723957061767578,\n",
      "                    0.09993256330490112,\n",
      "                    0.10098978678385416,\n",
      "                ],\n",
      "                'mask': None,\n",
      "                'confidence': 0.18904592096805573,\n",
      "                'index': None,\n",
      "                'mistakenness1_eval': 'tp',\n",
      "                'mistakenness1_eval_id': '5f452c60ef00e6374aad939a',\n",
      "                'mistakenness1_eval_iou': 1.0,\n",
      "                'mistakenness1': 0.40547703951597214,\n",
      "                'mistakenness1_loc': 0.40547703951597214,\n",
      "            }>,\n",
      "            <Detection: {\n",
      "                'id': '5f452c60ef00e6374aad939b',\n",
      "                'attributes': {},\n",
      "                'tags': [],\n",
      "                'label': 'sheep',\n",
      "                'bounding_box': [\n",
      "                    0.213010573387146,\n",
      "                    0.05354320605595907,\n",
      "                    0.5153374671936035,\n",
      "                    0.8933518091837566,\n",
      "                ],\n",
      "                'mask': None,\n",
      "                'confidence': 0.11480894684791565,\n",
      "                'index': None,\n",
      "                'mistakenness1_eval': 'tp',\n",
      "                'mistakenness1_eval_id': '5f452c60ef00e6374aad939b',\n",
      "                'mistakenness1_eval_iou': 1.0,\n",
      "                'mistakenness1': 0.4425955265760422,\n",
      "                'mistakenness1_loc': 0.4425955265760422,\n",
      "            }>,\n",
      "            <Detection: {\n",
      "                'id': '5f452c60ef00e6374aad939c',\n",
      "                'attributes': {},\n",
      "                'tags': [],\n",
      "                'label': 'bird',\n",
      "                'bounding_box': [\n",
      "                    0.29751906394958494,\n",
      "                    0.010790024201075237,\n",
      "                    0.3315577507019043,\n",
      "                    0.34026527404785156,\n",
      "                ],\n",
      "                'mask': None,\n",
      "                'confidence': 0.11089690029621124,\n",
      "                'index': None,\n",
      "                'mistakenness1_eval': 'tp',\n",
      "                'mistakenness1_eval_id': '5f452c60ef00e6374aad939c',\n",
      "                'mistakenness1_eval_iou': 1.0,\n",
      "                'mistakenness1': 0.4445515498518944,\n",
      "                'mistakenness1_loc': 0.4445515498518944,\n",
      "            }>,\n",
      "            <Detection: {\n",
      "                'id': '5f452c60ef00e6374aad939d',\n",
      "                'attributes': {},\n",
      "                'tags': [],\n",
      "                'label': 'elephant',\n",
      "                'bounding_box': [\n",
      "                    0.08351035118103027,\n",
      "                    0.5574632008870443,\n",
      "                    0.18209288120269776,\n",
      "                    0.1426785151163737,\n",
      "                ],\n",
      "                'mask': None,\n",
      "                'confidence': 0.0971052274107933,\n",
      "                'index': None,\n",
      "                'mistakenness1_eval': 'tp',\n",
      "                'mistakenness1_eval_id': '5f452c60ef00e6374aad939d',\n",
      "                'mistakenness1_eval_iou': 1.0,\n",
      "                'mistakenness1': 0.45144738629460335,\n",
      "                'mistakenness1_loc': 0.45144738629460335,\n",
      "            }>,\n",
      "            <Detection: {\n",
      "                'id': '5f452c60ef00e6374aad939e',\n",
      "                'attributes': {},\n",
      "                'tags': [],\n",
      "                'label': 'bird',\n",
      "                'bounding_box': [\n",
      "                    0.4461814880371094,\n",
      "                    0.0007838249827424685,\n",
      "                    0.209574556350708,\n",
      "                    0.309667714436849,\n",
      "                ],\n",
      "                'mask': None,\n",
      "                'confidence': 0.08403241634368896,\n",
      "                'index': None,\n",
      "                'mistakenness1_eval': 'tp',\n",
      "                'mistakenness1_eval_id': '5f452c60ef00e6374aad939e',\n",
      "                'mistakenness1_eval_iou': 1.0,\n",
      "                'mistakenness1': 0.4579837918281555,\n",
      "                'mistakenness1_loc': 0.4579837918281555,\n",
      "            }>,\n",
      "            <Detection: {\n",
      "                'id': '5f452c60ef00e6374aad939f',\n",
      "                'attributes': {},\n",
      "                'tags': [],\n",
      "                'label': 'bird',\n",
      "                'bounding_box': [\n",
      "                    0.5395165920257569,\n",
      "                    0.034476550420125325,\n",
      "                    0.07703280448913574,\n",
      "                    0.16296254793802897,\n",
      "                ],\n",
      "                'mask': None,\n",
      "                'confidence': 0.07699568569660187,\n",
      "                'index': None,\n",
      "                'mistakenness1_eval': 'tp',\n",
      "                'mistakenness1_eval_id': '5f452c60ef00e6374aad939f',\n",
      "                'mistakenness1_eval_iou': 1.0,\n",
      "                'mistakenness1': 0.46150215715169907,\n",
      "                'mistakenness1_loc': 0.46150215715169907,\n",
      "            }>,\n",
      "            <Detection: {\n",
      "                'id': '5f452c60ef00e6374aad93a0',\n",
      "                'attributes': {},\n",
      "                'tags': [],\n",
      "                'label': 'bear',\n",
      "                'bounding_box': [\n",
      "                    0.217216157913208,\n",
      "                    0.05954849322636922,\n",
      "                    0.49451656341552735,\n",
      "                    0.8721434275309244,\n",
      "                ],\n",
      "                'mask': None,\n",
      "                'confidence': 0.058097004890441895,\n",
      "                'index': None,\n",
      "                'mistakenness1_eval': 'tp',\n",
      "                'mistakenness1_eval_id': '5f452c60ef00e6374aad93a0',\n",
      "                'mistakenness1_eval_iou': 0.9999999999999998,\n",
      "                'mistakenness1': 0.47095149755477905,\n",
      "                'mistakenness1_loc': 0.47095149755477905,\n",
      "            }>,\n",
      "            <Detection: {\n",
      "                'id': '5f452c60ef00e6374aad93a1',\n",
      "                'attributes': {},\n",
      "                'tags': [],\n",
      "                'label': 'sheep',\n",
      "                'bounding_box': [\n",
      "                    0.018094074726104737,\n",
      "                    0.5562847137451172,\n",
      "                    0.17362892627716064,\n",
      "                    0.15742950439453124,\n",
      "                ],\n",
      "                'mask': None,\n",
      "                'confidence': 0.0519101656973362,\n",
      "                'index': None,\n",
      "                'mistakenness1_eval': 'tp',\n",
      "                'mistakenness1_eval_id': '5f452c60ef00e6374aad93a1',\n",
      "                'mistakenness1_eval_iou': 1.0,\n",
      "                'mistakenness1': 0.4740449171513319,\n",
      "                'mistakenness1_loc': 0.4740449171513319,\n",
      "            }>,\n",
      "        ],\n",
      "    }>,\n",
      "    'mistakenness5': 0.17154088616371155,\n",
      "}>\n"
     ]
    }
   ],
   "source": [
    "print(sample)"
   ]
  },
  {
   "cell_type": "code",
   "execution_count": 45,
   "metadata": {},
   "outputs": [],
   "source": [
    "def get_field_type(dataset, field_name):\n",
    "    sample = dataset.first()\n",
    "    field = sample.get_field(field_name)\n",
    "    field_type = type(field).__name__\n",
    "    return field_type"
   ]
  },
  {
   "cell_type": "code",
   "execution_count": 52,
   "metadata": {},
   "outputs": [
    {
     "data": {
      "text/plain": [
       "'float'"
      ]
     },
     "execution_count": 52,
     "metadata": {},
     "output_type": "execute_result"
    }
   ],
   "source": [
    "get_field_type(dataset, \"mistakenness\")"
   ]
  },
  {
   "cell_type": "code",
   "execution_count": 43,
   "metadata": {},
   "outputs": [
    {
     "data": {
      "text/plain": [
       "'Detections'"
      ]
     },
     "execution_count": 43,
     "metadata": {},
     "output_type": "execute_result"
    }
   ],
   "source": [
    "str(type(sample.get_field(\"predictions\"))).split(\".\")[-1].split('\\'')[0]"
   ]
  },
  {
   "cell_type": "code",
   "execution_count": 13,
   "metadata": {},
   "outputs": [
    {
     "data": {
      "text/plain": [
       "['alligator']"
      ]
     },
     "execution_count": 13,
     "metadata": {},
     "output_type": "execute_result"
    }
   ],
   "source": [
    "dataset.distinct(\"classif.label\")"
   ]
  },
  {
   "cell_type": "code",
   "execution_count": null,
   "metadata": {},
   "outputs": [],
   "source": [
    "# dataset.select_labels"
   ]
  },
  {
   "cell_type": "code",
   "execution_count": 11,
   "metadata": {},
   "outputs": [
    {
     "data": {
      "text/plain": [
       "['airplane',\n",
       " 'apple',\n",
       " 'backpack',\n",
       " 'banana',\n",
       " 'baseball glove',\n",
       " 'bear',\n",
       " 'bed',\n",
       " 'bench',\n",
       " 'bicycle',\n",
       " 'bird',\n",
       " 'boat',\n",
       " 'book',\n",
       " 'bottle',\n",
       " 'bowl',\n",
       " 'broccoli',\n",
       " 'bus',\n",
       " 'cake',\n",
       " 'car',\n",
       " 'carrot',\n",
       " 'cat',\n",
       " 'cell phone',\n",
       " 'chair',\n",
       " 'clock',\n",
       " 'couch',\n",
       " 'cow',\n",
       " 'cup',\n",
       " 'dining table',\n",
       " 'dog',\n",
       " 'donut',\n",
       " 'elephant',\n",
       " 'fire hydrant',\n",
       " 'fork',\n",
       " 'frisbee',\n",
       " 'giraffe',\n",
       " 'hair drier',\n",
       " 'handbag',\n",
       " 'horse',\n",
       " 'hot dog',\n",
       " 'keyboard',\n",
       " 'kite',\n",
       " 'knife',\n",
       " 'laptop',\n",
       " 'microwave',\n",
       " 'motorcycle',\n",
       " 'mouse',\n",
       " 'orange',\n",
       " 'oven',\n",
       " 'parking meter',\n",
       " 'person',\n",
       " 'pizza',\n",
       " 'potted plant',\n",
       " 'refrigerator',\n",
       " 'remote',\n",
       " 'sandwich',\n",
       " 'scissors',\n",
       " 'sheep',\n",
       " 'sink',\n",
       " 'skateboard',\n",
       " 'skis',\n",
       " 'snowboard',\n",
       " 'spoon',\n",
       " 'sports ball',\n",
       " 'stop sign',\n",
       " 'suitcase',\n",
       " 'surfboard',\n",
       " 'teddy bear',\n",
       " 'tennis racket',\n",
       " 'tie',\n",
       " 'toaster',\n",
       " 'toilet',\n",
       " 'toothbrush',\n",
       " 'traffic light',\n",
       " 'train',\n",
       " 'truck',\n",
       " 'tv',\n",
       " 'umbrella',\n",
       " 'vase',\n",
       " 'wine glass',\n",
       " 'zebra']"
      ]
     },
     "execution_count": 11,
     "metadata": {},
     "output_type": "execute_result"
    }
   ],
   "source": [
    "dataset.distinct(\"predictions.detections.label\")"
   ]
  },
  {
   "cell_type": "code",
   "execution_count": 33,
   "metadata": {},
   "outputs": [
    {
     "data": {
      "text/plain": [
       "'64346d2a56f86d3fead8722d'"
      ]
     },
     "execution_count": 33,
     "metadata": {},
     "output_type": "execute_result"
    }
   ],
   "source": [
    "# sample = fo.Sample(filepath=\"/path/to/image.png\")\n",
    "\n",
    "# sample[\"ground_truth\"] = fo.Classifications(\n",
    "#     classifications=[\n",
    "#         fo.Classification(label=\"animal\"),\n",
    "#         fo.Classification(label=\"cat\"),\n",
    "#         fo.Classification(label=\"tabby\"),\n",
    "#     ]\n",
    "# )\n",
    "# sample[\"prediction\"] = fo.Classifications(\n",
    "#     classifications=[\n",
    "#         fo.Classification(label=\"animal\", confidence=0.99),\n",
    "#         fo.Classification(label=\"cat\", confidence=0.98),\n",
    "#         fo.Classification(label=\"tabby\", confidence=0.72),\n",
    "#     ]\n",
    "# )\n",
    "\n",
    "# print(sample)\n",
    "\n",
    "sample = fo.Sample(filepath=\"/path/to/image.png\")\n",
    "\n",
    "# A simple polyline\n",
    "polyline1 = fo.Polyline(\n",
    "    label=\"circle\",\n",
    "    points=[[(0.3, 0.3), (0.7, 0.3), (0.7, 0.3)]],\n",
    "    closed=False,\n",
    "    filled=False,\n",
    ")\n",
    "\n",
    "# A closed, filled polygon with a label\n",
    "polyline2 = fo.Polyline(\n",
    "    label=\"triangle\",\n",
    "    points=[[(0.1, 0.1), (0.3, 0.1), (0.3, 0.3)]],\n",
    "    closed=True,\n",
    "    filled=True,\n",
    ")\n",
    "\n",
    "sample[\"polylines\"] = fo.Polylines(polylines=[polyline1, polyline2])\n",
    "\n",
    "sample[\"polyline\"] = polyline2\n",
    "sample[\"classif\"] =fo.Classification(label=\"animal\", confidence=0.99)\n",
    "\n",
    "d = fo.Dataset()\n",
    "d.add_sample(sample)\n",
    "\n"
   ]
  },
  {
   "cell_type": "code",
   "execution_count": 28,
   "metadata": {},
   "outputs": [
    {
     "data": {
      "text/plain": [
       "['circle', 'triangle']"
      ]
     },
     "execution_count": 28,
     "metadata": {},
     "output_type": "execute_result"
    }
   ],
   "source": [
    "d.distinct(\"polylines.polylines.label\")"
   ]
  },
  {
   "cell_type": "code",
   "execution_count": 31,
   "metadata": {},
   "outputs": [
    {
     "data": {
      "text/plain": [
       "['triangle']"
      ]
     },
     "execution_count": 31,
     "metadata": {},
     "output_type": "execute_result"
    }
   ],
   "source": [
    "d.distinct(\"polyline.label\")"
   ]
  },
  {
   "cell_type": "code",
   "execution_count": 34,
   "metadata": {},
   "outputs": [
    {
     "data": {
      "text/plain": [
       "['animal']"
      ]
     },
     "execution_count": 34,
     "metadata": {},
     "output_type": "execute_result"
    }
   ],
   "source": [
    "d.distinct(\"classif.label\")"
   ]
  },
  {
   "attachments": {},
   "cell_type": "markdown",
   "metadata": {},
   "source": [
    "## DatasetView generator"
   ]
  },
  {
   "cell_type": "code",
   "execution_count": 1,
   "metadata": {},
   "outputs": [
    {
     "name": "stderr",
     "output_type": "stream",
     "text": [
      "Using embedded DuckDB without persistence: data will be transient\n"
     ]
    }
   ],
   "source": [
    "from gpt_view_generator import get_gpt_view_text"
   ]
  },
  {
   "cell_type": "code",
   "execution_count": 2,
   "metadata": {},
   "outputs": [],
   "source": [
    "import fiftyone as fo\n",
    "dataset = fo.load_dataset(\"quickstart\")"
   ]
  },
  {
   "cell_type": "code",
   "execution_count": 3,
   "metadata": {},
   "outputs": [
    {
     "name": "stdout",
     "output_type": "stream",
     "text": [
      "Finding similar examples for query: images with tables\n",
<<<<<<< HEAD
      "Identified likely view stages: ['match', 'sort_by_similarity', 'skip', 'limit', 'shuffle', 'take', 'exclude', 'exists', 'filter_labels', 'select_fields']\n",
=======
      "Getting or creating embeddings for queries...\n",
      "Loading embeddings from file...\n",
      "Saving embeddings to file...\n",
      "Identified likely view stages: ['match', 'sort_by_similarity', 'skip', 'exclude', 'exists']\n",
>>>>>>> 40f084f7
      "Identified brain methods: ['text_similarity']\n",
      "Identified brain runs: {'text_similarity': 'clip'}\n",
      "Identified potentially relevant fields: [ground_truth]\n",
      "Class name table not found for label ground_truth\n",
      "Identified label classes: {'ground_truth': ['table']}\n",
      "[match(\n",
      "    F(\"ground_truth.detections.label\").contains(\"table\")\n",
      ")]\n"
     ]
    }
   ],
   "source": [
    "query = \"images with tables\"\n",
    "view_text = get_gpt_view_text(dataset, query)\n",
    "print(view_text)"
   ]
  },
  {
   "cell_type": "code",
   "execution_count": 4,
   "metadata": {},
   "outputs": [
    {
     "name": "stderr",
     "output_type": "stream",
     "text": [
      "Using embedded DuckDB without persistence: data will be transient\n"
     ]
    },
    {
     "name": "stdout",
     "output_type": "stream",
     "text": [
      "Finding similar examples for query: high confidence detections\n",
      "Identified likely view stages: ['filter_labels', 'match', 'select_fields', 'exists', 'filter_field', 'set_field', 'match_labels', 'sort_by_similarity', 'exclude', 'exclude_by']\n",
      "Identified potentially relevant fields: [predictions]\n",
      "Identified label classes: {'predictions': []}\n",
      "[filter_labels(\"predictions\", F(\"confidence\") > 0.95)]\n"
     ]
    }
   ],
   "source": [
    "query = \"high confidence detections\"\n",
    "view_text = get_gpt_view_text(dataset, query)\n",
    "print(view_text)"
   ]
  },
  {
   "cell_type": "code",
   "execution_count": 5,
   "metadata": {},
   "outputs": [
    {
     "name": "stderr",
     "output_type": "stream",
     "text": [
      "Using embedded DuckDB without persistence: data will be transient\n"
     ]
    },
    {
     "name": "stdout",
     "output_type": "stream",
     "text": [
      "Finding similar examples for query: first 30 images with a ground truth detection\n",
      "Identified likely view stages: ['match', 'sort_by_similarity', 'skip', 'filter_labels', 'limit', 'exclude', 'filter_field', 'limit_labels', 'select_fields', 'take']\n",
      "Identified potentially relevant fields: [ground_truth]\n",
      "Identified label classes: {'ground_truth': []}\n",
      "[match(F(\"ground_truth.detections\").length() > 0), limit(30)]\n"
     ]
    }
   ],
   "source": [
    "query = \"first 30 images with a ground truth detection\"\n",
    "view_text = get_gpt_view_text(dataset, query)\n",
    "print(view_text)"
   ]
  },
  {
   "cell_type": "code",
   "execution_count": 3,
   "metadata": {},
   "outputs": [
    {
     "name": "stderr",
     "output_type": "stream",
     "text": [
      "Using embedded DuckDB without persistence: data will be transient\n"
     ]
    },
    {
     "name": "stdout",
     "output_type": "stream",
     "text": [
      "Finding similar examples for query: sort by image uniqueness1 for images with a >0.5 confidence classification\n",
      "Identified likely view stages: ['sort_by', 'sort_by_similarity', 'filter_labels', 'match', 'exists', 'limit', 'set_field', 'match_labels', 'select_fields', 'skip']\n",
      "Identified brain methods: ['uniqueness']\n",
      "Identified brain runs: {'uniqueness': 'uniqueness1'}\n",
      "Identified potentially relevant fields: [classif, mistakenness1_eval_fp]\n",
      "Identified label classes: {'classif': []}\n",
      "[match(F(\"classif.confidence\") > 0.5), sort_by(\"uniqueness1\")]\n"
     ]
    }
   ],
   "source": [
    "query = \"sort by image uniqueness1 for images with a >0.5 confidence classification\"\n",
    "view_text = get_gpt_view_text(dataset, query)\n",
    "print(view_text)"
   ]
  },
  {
   "cell_type": "code",
   "execution_count": 4,
   "metadata": {},
   "outputs": [
    {
     "name": "stderr",
     "output_type": "stream",
     "text": [
      "Using embedded DuckDB without persistence: data will be transient\n"
     ]
    },
    {
     "name": "stdout",
     "output_type": "stream",
     "text": [
      "Finding similar examples for query: find the images most resembling a farm scene\n",
      "Identified likely view stages: ['match', 'sort_by_similarity', 'limit', 'geo_near', 'skip', 'exclude', 'exists', 'filter_labels', 'select_fields', 'sort_by']\n",
      "Identified brain methods: ['image_similarity', 'text_similarity']\n",
      "Identified brain runs: {'image_similarity': 'img_sim', 'text_similarity': 'img_sim'}\n",
      "Identified potentially relevant fields: [classif]\n",
      "Class name farm not found for label classif\n",
      "Identified label classes: {'classif': ['farm']}\n",
      "[sort_by_similarity(\"farm\", k=15, brain_key=\"img_sim\")]\n"
     ]
    }
   ],
   "source": [
    "query = \"find the images most resembling a farm scene\"\n",
    "view_text = get_gpt_view_text(dataset, query)\n",
    "print(view_text)"
   ]
  },
  {
   "attachments": {},
   "cell_type": "markdown",
   "metadata": {},
   "source": [
    "## Roadmap"
   ]
  },
  {
   "attachments": {},
   "cell_type": "markdown",
   "metadata": {},
   "source": [
    "### Validation and error handling\n",
    "- even fully fleshed out, this is not going to be 100% accurate. Need to validate that it is actually creating a valid DataSetView\n",
    "- if it isn't, prompt the user for more specific information\n",
    "    - this could potentially be tailored to which part of the process it failed\n",
    "\n",
    "### Plugin\n",
    "- Everything will be wrapped in a single python function `generate_datasetview_with_chatgpt(dataset, prompt)`\n",
    "- Then need to turn this into a plugin. It will take the `session.dataset` as dataset, and will set `session.view`\n",
    "- This will probably be a menu-item plugin - we could use the ChatGPT symbol - it will take user input\n",
    "- Would love to have a toggle the user can specify for whether they want \n",
    "    - the view created from scratch, or \n",
    "    - the view stages concatenated with their existing view\n",
    "\n",
    "### Future\n",
    "- Memory/chat history\n",
    "- More general question-answering:\n",
    "    - First stage: determine whether the user is asking a question about the entire dataset, or individual samples\n",
    "    - Use ChatGPT as a dispatcher, deciding what other models/processes to invoke.\n",
    "        - if it is about aggregations, then decide what FiftyOne aggregation to perform, and interpret the results\n",
    "        - if it is about a single image, employ BLIPv2 or equivalent..."
   ]
  },
  {
   "cell_type": "code",
   "execution_count": null,
   "metadata": {},
   "outputs": [],
   "source": []
  },
  {
   "cell_type": "code",
   "execution_count": null,
   "metadata": {},
   "outputs": [],
   "source": []
  },
  {
   "cell_type": "code",
   "execution_count": null,
   "metadata": {},
   "outputs": [],
   "source": []
  },
  {
   "cell_type": "code",
   "execution_count": null,
   "metadata": {},
   "outputs": [],
   "source": []
  },
  {
   "cell_type": "code",
   "execution_count": null,
   "metadata": {},
   "outputs": [],
   "source": []
  },
  {
   "cell_type": "code",
   "execution_count": null,
   "metadata": {},
   "outputs": [],
   "source": []
  },
  {
   "cell_type": "code",
   "execution_count": null,
   "metadata": {},
   "outputs": [],
   "source": []
  },
  {
   "cell_type": "code",
   "execution_count": null,
   "metadata": {},
   "outputs": [],
   "source": []
  },
  {
   "cell_type": "code",
   "execution_count": null,
   "metadata": {},
   "outputs": [],
   "source": []
  }
 ],
 "metadata": {
  "kernelspec": {
   "display_name": "base",
   "language": "python",
   "name": "python3"
  },
  "language_info": {
   "codemirror_mode": {
    "name": "ipython",
    "version": 3
   },
   "file_extension": ".py",
   "mimetype": "text/x-python",
   "name": "python",
   "nbconvert_exporter": "python",
   "pygments_lexer": "ipython3",
   "version": "3.9.13"
  },
  "orig_nbformat": 4
 },
 "nbformat": 4,
 "nbformat_minor": 2
}<|MERGE_RESOLUTION|>--- conflicted
+++ resolved
@@ -1544,14 +1544,11 @@
      "output_type": "stream",
      "text": [
       "Finding similar examples for query: images with tables\n",
-<<<<<<< HEAD
       "Identified likely view stages: ['match', 'sort_by_similarity', 'skip', 'limit', 'shuffle', 'take', 'exclude', 'exists', 'filter_labels', 'select_fields']\n",
-=======
       "Getting or creating embeddings for queries...\n",
       "Loading embeddings from file...\n",
       "Saving embeddings to file...\n",
       "Identified likely view stages: ['match', 'sort_by_similarity', 'skip', 'exclude', 'exists']\n",
->>>>>>> 40f084f7
       "Identified brain methods: ['text_similarity']\n",
       "Identified brain runs: {'text_similarity': 'clip'}\n",
       "Identified potentially relevant fields: [ground_truth]\n",

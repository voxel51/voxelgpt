"""
GPT view generator.

| Copyright 2017-2023, Voxel51, Inc.
| `voxel51.com <https://voxel51.com/>`_
|
"""
import fiftyone as fo

from links.query_validator import validate_query
from links.view_stage_example_selector import (
    generate_view_stage_examples_prompt,
)
from links.view_stage_description_selector import (
    generate_view_stage_descriptions_prompt,
    get_most_relevant_view_stages,
)
from links.algorithm_selector import select_algorithms
from links.run_selector import select_runs
from links.field_selector import select_fields
from links.label_class_selector import select_label_classes
from links.dataset_view_generator import get_gpt_view_stage_strings
from links.effective_query_generator import generate_effective_query


def ask_gpt_interactive(sample_collection, session=None):
    chat_history = []

    if session is None:
        session = fo.launch_app(sample_collection, auto=False)

    while True:
        prompt = "How can I help you?"
        if not chat_history:
            _log_chat_history(prompt, "GPT", chat_history)

        query = input(prompt + " ")

        if not query or query == "exit":
            break

        if query == "reset":
            chat_history.clear()
            continue

        _log_chat_history(query, "User", chat_history)

        response = ask_gpt(sample_collection, query, chat_history=chat_history)

        if isinstance(response, fo.DatasetView):
            session.view = response
        elif isinstance(response, fo.Dataset):
            session.dataset = response


def ask_gpt(sample_collection, query, chat_history=None):
    for response in ask_gpt_generator(
        sample_collection, query, chat_history=chat_history
    ):
        type = response["type"]
        data = response["data"]

        if type == "view":
            return data["view"]
        elif type == "log":
            print(data["message"])


def ask_gpt_generator(sample_collection, query, chat_history=None, raw=False):
    if chat_history is None:
        chat_history = []

    if sample_collection.media_type not in ("image", "video"):
        raise Exception("Only image or video collections are supported")

    def _log(message):
        _log_chat_history(message, "GPT", chat_history)
        return message if raw else _emit_log(message)

    # Continuing an existing conversation
    if len(chat_history) > 2:
        query = generate_effective_query(chat_history)

    if not validate_query(query):
        yield _log("I'm sorry, I don't understand")
        return

    examples = generate_view_stage_examples_prompt(sample_collection, query)
    view_stage_descriptions = generate_view_stage_descriptions_prompt(examples)

    # View stages
    view_stages = get_most_relevant_view_stages(examples)
    if view_stages:
        yield _log(f"Identified potential view stages: {view_stages}")

    # Algorithms
    algorithms = select_algorithms(query)
    if algorithms:
        yield _log(f"Identified potential algorithms: {algorithms}")

    # Runs
    runs = select_runs(sample_collection, query, algorithms)
    if runs:
        run_keys = {k: v["key"] for k, v in runs.items()}
        yield _log(f"Identified potential runs: {run_keys}")

    # Fields
    fields = select_fields(sample_collection, query)
    if fields:
        yield _log(f"Identified potential fields: {fields}")

    # Label classes
    label_classes = select_label_classes(sample_collection, query, fields)
    if label_classes == "_CONFUSED_":
        yield _log("I'm sorry, I don't understand")
        return

    if any(len(v) > 0 for v in label_classes.values()):
        _label_classes = _format_label_classes(label_classes)
        yield _log(f"Identified potential label classes: {_label_classes}")

    examples = _reformat_query(examples, label_classes)

    stages = get_gpt_view_stage_strings(
        sample_collection,
        runs,
        fields,
        _format_label_classes(label_classes),
        view_stage_descriptions,
        examples,
    )

    if "metadata" in ".".join(stages) and "metadata" not in runs:
        stages = "_NEED_METADATA_"

    if raw:
        yield stages
        return

    if stages == "_NEED_METADATA_":
        yield _log("Please compute metadata first")
        return

    if stages == "_MORE_":
        yield _log("Please be more specific")
        return

    if stages == "_CONFUSED_":
        yield _log("I'm sorry, I don't understand")
        return

    view_str = _build_view_str(sample_collection, stages)

    if view_str:
        yield _log("Okay, I'm going to load %s" % view_str)

        try:
            view = _build_view(sample_collection, view_str)
            yield _emit_view(view)
        except Exception as e:
            yield _log("Looks like the view was invalid. Please try again")
    else:
        if isinstance(sample_collection, fo.DatasetView):
            yield _log("I'm returning your entire view")
        else:
            yield _log("I'm returning your entire dataset")

        yield _emit_view(sample_collection)


def _build_view_str(sample_collection, stages):
    stages_str = ".".join(stages)
    if not stages_str:
        return None

    if isinstance(sample_collection, fo.DatasetView):
        return "view." + stages_str

    return "dataset." + stages_str


def _build_view(sample_collection, view_str):
    import fiftyone as fo
    from fiftyone import ViewField as F

    if isinstance(sample_collection, fo.DatasetView):
        view = sample_collection
        dataset = view._root_dataset
    else:
        dataset = sample_collection
        view = dataset.view()

    return eval(view_str)


def _log_chat_history(text, speaker, history):
    history.append(f"{speaker}: {text}")


def _format_stages(stages):
    stages_text = ""
    for i, stage in enumerate(stages):
        stages_text += f"Stage {i+1}: {stage}\n"

    return stages_text


def _reformat_query(examples, label_classes):
    example_lines = examples.split("\n")
    query = example_lines[-2]

    label_classes_list = list(label_classes.values())
    label_classes_list = [
        item for sublist in label_classes_list for item in sublist
    ]
    class_name_map = {k: v for d in label_classes_list for k, v in d.items()}
    for k, v in class_name_map.items():
        if type(v) == str:
            query = query.replace(k, v)
        elif v:
            clarification = f" where by {k} I mean any of {v}"
            query += clarification

    example_lines[-2] = query
    return "\n".join(example_lines)


def _format_label_classes(label_classes):
    label_fields = list(label_classes.keys())
    label_class_dict = {}
    for field in label_fields:
        field_list = []
        lcl = label_classes[field]
        for el in lcl:
            el_val = list(el.values())[0]
            if type(el_val) == str:
                field_list.append(el_val)
            else:
                field_list += el_val
<<<<<<< HEAD
        label_class_dict[field] = field_list

    return label_class_dict
=======
>>>>>>> 5d3cff74

        label_class_dict[field] = field_list

    return label_class_dict


def _emit_log(message):
    return {"type": "log", "data": {"message": message}}


def _emit_view(view):
    return {"type": "view", "data": {"view": view}}<|MERGE_RESOLUTION|>--- conflicted
+++ resolved
@@ -237,12 +237,6 @@
                 field_list.append(el_val)
             else:
                 field_list += el_val
-<<<<<<< HEAD
-        label_class_dict[field] = field_list
-
-    return label_class_dict
-=======
->>>>>>> 5d3cff74
 
         label_class_dict[field] = field_list
 

import React, { useState, useRef, useEffect } from "react";
import {
  TextField,
  InputAdornment,
  OutlinedInput,
  IconButton,
} from "@mui/material";
import SendIcon from "@mui/icons-material/Send";
import { useRecoilState } from "recoil";
import { atoms } from "./state";

const InputBar = ({ hasMessages, disabled, onMessageSend, bottomRef }) => {
<<<<<<< HEAD
  const [waiting, setWaiting] = useRecoilState(atoms.waiting)
  const [message, setMessage] = useRecoilState(atoms.input)
  const inputRef = useRef(null)

  function sendMessage() {
    if (message.trim()) {
      setWaiting(true)
      onMessageSend(message)
      setMessage('')
=======
  const [message, setMessage] = useRecoilState(atoms.input);
  const inputRef = useRef(null);

  function sendMessage() {
    if (message.trim()) {
      onMessageSend(message);
      setMessage("");
>>>>>>> 6aadf8e7
    }
  }

  const handleKeyPress = (event) => {
    if (event.key === "Enter") {
      sendMessage();
    }
  };

  useEffect(() => {
    if (!disabled && inputRef.current) {
      inputRef.current.focus();
    }
  }, [disabled]);

  const showAdornment = !disabled && message.trim().length > 0;

  return (
    <div style={{ padding: "0.5rem" }}>
      <OutlinedInput
        ref={inputRef}
        autofocus
        fullWidth
        value={message}
        onChange={(e) => setMessage(e.target.value)}
        onKeyPress={handleKeyPress}
        variant="outlined"
        disabled={disabled}
        size="large"
        placeholder="Send a message..."
        endAdornment={
          <IconButton disabled={!showAdornment} onClick={sendMessage}>
            <SendIcon style={{ opacity: showAdornment ? 1 : 0.2 }} />
          </IconButton>
        }
      />
      <div ref={bottomRef} />
    </div>
  );
};

export default InputBar;<|MERGE_RESOLUTION|>--- conflicted
+++ resolved
@@ -10,7 +10,6 @@
 import { atoms } from "./state";
 
 const InputBar = ({ hasMessages, disabled, onMessageSend, bottomRef }) => {
-<<<<<<< HEAD
   const [waiting, setWaiting] = useRecoilState(atoms.waiting)
   const [message, setMessage] = useRecoilState(atoms.input)
   const inputRef = useRef(null)
@@ -20,15 +19,6 @@
       setWaiting(true)
       onMessageSend(message)
       setMessage('')
-=======
-  const [message, setMessage] = useRecoilState(atoms.input);
-  const inputRef = useRef(null);
-
-  function sendMessage() {
-    if (message.trim()) {
-      onMessageSend(message);
-      setMessage("");
->>>>>>> 6aadf8e7
     }
   }
 

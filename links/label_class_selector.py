"""
Label class selector.

| Copyright 2017-2023, Voxel51, Inc.
| `voxel51.com <https://voxel51.com/>`_
|
"""
import os

from langchain.prompts import PromptTemplate, FewShotPromptTemplate
import pandas as pd

# pylint: disable=relative-beyond-top-level
from .utils import get_llm, get_cache


ROOT_DIR = os.path.dirname(os.path.dirname(os.path.abspath(__file__)))
EXAMPLES_DIR = os.path.join(ROOT_DIR, "examples")
PROMPTS_DIR = os.path.join(ROOT_DIR, "prompts")

LABEL_CLASS_SELECTOR_PREFIX_PATH = os.path.join(
    PROMPTS_DIR, "label_class_selector_prefix.txt"
)
SEMANTIC_CLASS_SELECTOR_PREFIX_PATH = os.path.join(
    PROMPTS_DIR, "semantic_class_selector_prefix.txt"
)
LABEL_CLASS_EXAMPLES_PATH = os.path.join(
    EXAMPLES_DIR, "label_class_examples.csv"
)
SEMANTIC_CLASS_SELECTOR_EXAMPLES_PATH = os.path.join(
    EXAMPLES_DIR, "semantic_class_selector_examples.csv"
)

SEMANTIC_MATCH_THRESHOLD = 1000
LABELS_WITH_CLASSES = (
    "Classification",
    "Detection",
    "Polyline",
    "Classifications",
    "Detections",
    "Polylines",
)


def get_label_class_selection_examples():
    cache = get_cache()
    key = "label_class_examples"
    if key not in cache:
        df = pd.read_csv(LABEL_CLASS_EXAMPLES_PATH)
        examples = []

        for _, row in df.iterrows():
            example = {
                "query": row.query,
                "field": row.field,
                "label_classes": row.label_classes,
            }
            examples.append(example)
        cache[key] = examples

    return cache[key]


def get_semantic_class_selection_examples():
    cache = get_cache()
    key = "semantic_class_examples"

    if key not in cache:
        df = pd.read_csv(SEMANTIC_CLASS_SELECTOR_EXAMPLES_PATH)
        examples = []

        for _, row in df.iterrows():
            example = {
                "class_name": row.class_name,
                "available_label_classes": row.available_label_classes,
                "semantic_matches": row.semantic_matches,
            }
            examples.append(example)
        cache[key] = examples

    return cache[key]


def load_class_selector_prefix():
    cache = get_cache()
    key = "label_class_prefix"
    if key not in cache:
        with open(LABEL_CLASS_SELECTOR_PREFIX_PATH, "r") as f:
            cache[key] = f.read()
    return cache[key]


def load_semantic_class_selector_prefix():
    cache = get_cache()
    key = "semantic_class_prefix"
    if key not in cache:
        with open(SEMANTIC_CLASS_SELECTOR_PREFIX_PATH, "r") as f:
<<<<<<< HEAD
            globals()['semantic_class_prefix'] = f.read()
    return globals()['semantic_class_prefix']
=======
            cache[key] = f.read()
        return cache[key]
>>>>>>> 10df5ce5


def generate_class_selector_prompt(query, label_field):
    prefix = load_class_selector_prefix()
    class_selection_examples = get_label_class_selection_examples()
    class_selection_example_formatter_template = """
    Query: {query}
    Label field: {field}
    Classes: {label_classes}\n
    """

    class_labels_prompt = PromptTemplate(
        input_variables=["query", "field", "label_classes"],
        template=class_selection_example_formatter_template,
    )

    class_selector_prompt = FewShotPromptTemplate(
        examples=class_selection_examples,
        example_prompt=class_labels_prompt,
        prefix=prefix,
        suffix="Query: {query}\nLabel field: {field}\nClasses: ",
        input_variables=["query", "field"],
        example_separator="\n",
    )

    return class_selector_prompt.format(query=query, field=label_field)


def generate_semantic_class_selector_prompt(class_name, label_classes):
    prefix = load_semantic_class_selector_prefix()
    semantic_class_selection_examples = get_semantic_class_selection_examples()
    semantic_class_selection_example_formatter_template = """
    Class name: {class_name}
    Available label classes: {available_label_classes}
    Semantic matches: {semantic_matches}\n
    """

    semantic_class_labels_prompt = PromptTemplate(
        input_variables=[
            "class_name",
            "available_label_classes",
            "semantic_matches",
        ],
        template=semantic_class_selection_example_formatter_template,
    )

    semantic_class_selector_prompt = FewShotPromptTemplate(
        examples=semantic_class_selection_examples,
        example_prompt=semantic_class_labels_prompt,
        prefix=prefix,
        suffix="Class name: {class_name}\nAvailable label classes: {available_label_classes}\nSemantic matches: ",
        input_variables=["class_name", "available_label_classes"],
        example_separator="\n",
    )

    return semantic_class_selector_prompt.format(
        class_name=class_name, available_label_classes=label_classes
    )


def identify_named_classes(query, label_field):
    class_selector_prompt = generate_class_selector_prompt(query, label_field)
    res = get_llm().call_as_llm(class_selector_prompt).strip()
    ncs = [c.strip().replace("'", "") for c in res[1:-1].split(",")]
    ncs = [c for c in ncs if c != ""]
    return ncs


def identify_semantic_matches(class_name, label_classes):
    semantic_class_selector_prompt = generate_semantic_class_selector_prompt(
        class_name, label_classes
    )
    res = get_llm().call_as_llm(semantic_class_selector_prompt).strip()
    ncs = [c.strip().replace("'", "") for c in res[1:-1].split(",")]
    ncs = [c for c in ncs if c != ""]
    ncs = [c for c in ncs if c in label_classes and c != class_name]
    if len(ncs) == 1:
        return ncs[0]

    return ncs


def get_field_type(sample_collection, field_name):
    sample = sample_collection.first()
    field = sample.get_field(field_name)
    field_type = type(field).__name__
    return field_type


def get_label_field_label_string(label_field, label_type):
    if label_type in ["Detection", "Classification", "Polyline"]:
        return f"{label_field}.label"
    else:
        return f"{label_field}.{label_type.lower()}.label"


def get_label_classes(sample_collection, label_field):
    field_type = get_field_type(sample_collection, label_field)
    field = get_label_field_label_string(label_field, field_type)
    return sample_collection.distinct(field)


def validate_class_name(class_name, label_classes):
    if class_name in label_classes:
        return class_name
    else:
        ## try matching with case-insensitive
        for c in label_classes:
            if c.lower() == class_name.lower():
                return c

        ## try matching with prefix
        for c in label_classes:
            if c.lower().startswith(class_name.lower()):
                return c

        return None


def select_label_field_classes(sample_collection, query, label_field):
    class_names = identify_named_classes(query, label_field)
    if not class_names:
        return []

    _classes = get_label_classes(sample_collection, label_field)
    num_classes = len(_classes)
    sm_flag = num_classes < SEMANTIC_MATCH_THRESHOLD

    label_classes = []
    for cn in class_names:
        cn_validated = validate_class_name(cn, _classes)
        if cn_validated is not None:
            label_classes.append({cn: cn_validated})
        elif sm_flag:
            sm_classes = identify_semantic_matches(cn, _classes)
            label_classes.append({cn: sm_classes})

    return label_classes


def select_label_classes(sample_collection, query, fields):
    schema = sample_collection.get_field_schema()
    present_fields = [f for f in fields if f != "" and f in schema]

    label_classes = {}
    for field in present_fields:
        field_type = get_field_type(sample_collection, field)
        if field_type in LABELS_WITH_CLASSES:
            field_label_classes = select_label_field_classes(
                sample_collection, query, field
            )

            if field_label_classes == "_CONFUSED_":
                return "_CONFUSED_"
            else:
                label_classes[field] = field_label_classes

    return label_classes<|MERGE_RESOLUTION|>--- conflicted
+++ resolved
@@ -95,13 +95,8 @@
     key = "semantic_class_prefix"
     if key not in cache:
         with open(SEMANTIC_CLASS_SELECTOR_PREFIX_PATH, "r") as f:
-<<<<<<< HEAD
-            globals()['semantic_class_prefix'] = f.read()
-    return globals()['semantic_class_prefix']
-=======
             cache[key] = f.read()
         return cache[key]
->>>>>>> 10df5ce5
 
 
 def generate_class_selector_prompt(query, label_field):

--- conflicted
+++ resolved
@@ -77,21 +77,6 @@
     collection = client.create_collection(COLLECTION_NAME, embedding_function=ada_002)
 
     examples = pd.read_csv("examples/fiftyone_viewstage_examples.csv")
-<<<<<<< HEAD
-    relevant_examples = examples[examples["media_type"].isin([media_type, "all"])][["query", "stages"]]
-    queries = relevant_examples["query"].tolist()
-    stages_lists = relevant_examples["stages"].tolist()
-    examples_dict = [{"input": query, "output": sl} for query, sl in zip(queries, stages_lists)]
-    return examples_dict
-
-def generate_view_stage_example_selector(dataset):
-    examples = get_view_stage_examples(dataset)
-    example_selector = SemanticSimilarityExampleSelector.from_examples(
-        examples, 
-        EMBEDDINGS, 
-        Chroma, 
-        k=20
-=======
     queries = examples["query"].tolist()
     media_types = examples["media_type"].tolist()
     stages_lists = examples["stages"].tolist()
@@ -106,7 +91,6 @@
         embeddings=embeddings,
         metadatas=metadatas,
         ids=ids
->>>>>>> 40f084f7
     )
 
 

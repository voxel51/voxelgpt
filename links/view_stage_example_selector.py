import pandas as pd

from langchain.prompts.example_selector import SemanticSimilarityExampleSelector
from langchain.vectorstores import Chroma
from langchain.embeddings import OpenAIEmbeddings
from langchain.prompts import FewShotPromptTemplate, PromptTemplate

EMBEDDINGS = OpenAIEmbeddings()

VIEW_STAGE_EXAMPLE_PROMPT = PromptTemplate(
    input_variables=["input", "output"],
    template="Input: {input}\nOutput: {output}",
)

def get_view_stage_examples(dataset):
    media_type = dataset.media_type
    examples = pd.read_csv("examples/fiftyone_viewstage_examples.csv")
    relevant_examples = examples[examples["media_type"].isin([media_type, "all"])][["query", "stages"]]
    queries = relevant_examples["query"].tolist()
    stages_lists = relevant_examples["stages"].tolist()
    examples_dict = [{"input": query, "output": sl} for query, sl in zip(queries, stages_lists)]
    return examples_dict

def generate_view_stage_example_selector(dataset):
    examples = get_view_stage_examples(dataset)
    example_selector = SemanticSimilarityExampleSelector.from_examples(
        examples, 
        EMBEDDINGS, 
        Chroma, 
<<<<<<< HEAD
        k=20
=======
        k=10,
>>>>>>> cabc433a
    )
    return example_selector

def generate_view_stage_examples_prompt_template(dataset):
    example_selector = generate_view_stage_example_selector(dataset)
    example_prompt = VIEW_STAGE_EXAMPLE_PROMPT
    return FewShotPromptTemplate(
        example_selector=example_selector,
        example_prompt=example_prompt,
        prefix="Generate code to produce the FiftyOne view stages for the following prompts:\n",
        suffix="Input: {text}\nOutput:", 
        input_variables=["text"],
    )

def generate_view_stage_examples_prompt(dataset, query):
    similar_examples_prompt_template = generate_view_stage_examples_prompt_template(dataset)
    return similar_examples_prompt_template.format(text = query)<|MERGE_RESOLUTION|>--- conflicted
+++ resolved
@@ -27,11 +27,7 @@
         examples, 
         EMBEDDINGS, 
         Chroma, 
-<<<<<<< HEAD
         k=20
-=======
-        k=10,
->>>>>>> cabc433a
     )
     return example_selector
 

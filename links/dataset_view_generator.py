--- conflicted
+++ resolved
@@ -370,7 +370,6 @@
 
 def _correct_detection_match_stages(
     stages,
-    sample_collection,
 ):
     """
     if model predicts `match(F(field.detections.label) == "class_name")`, then
@@ -387,7 +386,7 @@
             return stage
         else:
             field_name = contents_F.split(".")[0]
-            det_subfield_name = field_name[:-1] + ".detections\""
+            det_subfield_name = field_name[:-1] + '.detections"'
             return stage.replace(contents_F, det_subfield_name)
 
     verified_stages = []
@@ -396,9 +395,7 @@
         if "match" not in stage:
             verified_stages.append(stage)
         elif "length" in stage:
-            verified_stages.append(
-                _correct_length_stage(stage)
-            )
+            verified_stages.append(_correct_length_stage(stage))
         elif "detections.label" not in stage:
             verified_stages.append(stage)
         elif "contains" in stage or "is_subset" in stage:
@@ -520,7 +517,6 @@
     return verified_stages
 
 
-<<<<<<< HEAD
 def _infer_stage_evaluation_type(stage):
     if any(keyword in stage for keyword in DETECTION_KEYWORDS):
         return "detection"
@@ -671,7 +667,10 @@
         else:
             new_stage = stage
         verified_stages.append(new_stage)
-=======
+
+    return verified_stages
+
+
 def _get_field_type(sample_collection, field_name):
     sample = sample_collection.first()
     field = sample.get_field(field_name)
@@ -683,7 +682,7 @@
     """
     Ensure that label fields are correct.
     """
-    
+
     label_fields = list(label_classes.keys())
 
     def _get_confidence_subfield(field):
@@ -693,35 +692,32 @@
         else:
             return f"{field}.detections.confidence"
 
-
     def _get_ground_truth_field():
         if len(label_fields) == 1:
             return label_fields[0]
-        
+
         for field in label_fields:
             conf_field = _get_confidence_subfield(field)
-            
+
             if not sample_collection.first()[conf_field]:
                 return field
         return label_fields[0]
-    
 
     def _get_predictions_field():
         if len(label_fields) == 1:
             return label_fields[0]
-        
+
         for field in label_fields:
             conf_field = _get_confidence_subfield(field)
-            
+
             if sample_collection.first()[conf_field]:
                 return field
         return label_fields[0]
 
     verified_stages = []
 
-
     for stage in stages:
-        if 'map_labels' in stage:
+        if "map_labels" in stage:
             verified_stages.append(stage)
         else:
             new_stage = stage
@@ -732,13 +728,11 @@
                 pred_field = _get_predictions_field()
                 new_stage = new_stage.replace("predictions", pred_field)
             verified_stages.append(new_stage)
->>>>>>> b38728b2
 
     return verified_stages
 
 
 def _postprocess_stages(
-<<<<<<< HEAD
     stages,
     sample_collection,
     required_brain_runs,
@@ -749,21 +743,9 @@
     stages = _convert_matches_to_text_similarities(
         stages, sample_collection, required_brain_runs, unmatched_classes
     )
+
     stages = _correct_detection_match_stages(stages)
-=======
-        stages,
-        sample_collection,
-        required_brain_runs,
-        label_classes,
-        unmatched_classes,
-        ):
-    
-    stages = _convert_matches_to_text_similarities(
-            stages, sample_collection, required_brain_runs, unmatched_classes
-        )
     stages = _validate_label_fields(stages, sample_collection, label_classes)
-    stages = _correct_detection_match_stages(stages, sample_collection)
->>>>>>> b38728b2
     stages = _correct_detection_filter_stages(stages)
     stages = _validate_stages_ner(stages, label_classes)
     stages = _validate_label_class_case(stages, label_classes)

fiftyone:
<<<<<<< HEAD
  version: "*"
name: "@voxel51/fiftyone-gpt"
description: VoxelGPT
=======
  version: '*'
name: '@voxel51/fiftyone-gpt'
description: FiftyOne ChatGPT Integration
>>>>>>> 32d322d2
license: MIT
version: 1.0.0
js_bundle: dist/index.umd.js
operators:
<<<<<<< HEAD
  - ask_voxelgpt
  - ask_voxelgpt_interactive
=======
  - ask_gpt
  - create_view_with_gpt
  - open_voxel_gpt_panel
>>>>>>> 32d322d2
<|MERGE_RESOLUTION|>--- conflicted
+++ resolved
@@ -1,22 +1,11 @@
 fiftyone:
-<<<<<<< HEAD
   version: "*"
 name: "@voxel51/fiftyone-gpt"
 description: VoxelGPT
-=======
-  version: '*'
-name: '@voxel51/fiftyone-gpt'
-description: FiftyOne ChatGPT Integration
->>>>>>> 32d322d2
 license: MIT
 version: 1.0.0
 js_bundle: dist/index.umd.js
 operators:
-<<<<<<< HEAD
   - ask_voxelgpt
-  - ask_voxelgpt_interactive
-=======
-  - ask_gpt
-  - create_view_with_gpt
-  - open_voxel_gpt_panel
->>>>>>> 32d322d2
+  - ask_voxelgpt_panel
+  - open_voxelgpt_panel
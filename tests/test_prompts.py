--- conflicted
+++ resolved
@@ -66,7 +66,6 @@
 
 def create_view_from_stages(text, dataset):
     view = dataset.view()
-<<<<<<< HEAD
     all_text = ""
     for element in text[:-1]:
         all_text += element + "."
@@ -82,12 +81,6 @@
 
 def get_gpt_view_text_no_history(dataset, prompt):
     return get_gpt_view_text(dataset, prompt, [])
-=======
-    code = "dataset." + text.strip()[1:-1]
-    view = eval(code)
-    return view
-
->>>>>>> c22a9869
 
 class TestClassViewStages:
     # def MockDataset(self, test_name):
@@ -95,7 +88,6 @@
     #     return dataset
 
     def EvaluateResults(self, ground_truth, gpt_response):
-<<<<<<< HEAD
         assert gpt_response.stats()['samples_count'] == ground_truth.stats()['samples_count']
         assert sorted(gpt_response.values("id")) == sorted(ground_truth.values("id"))
         assert sorted(gpt_response.values("filepath")) == sorted(ground_truth.values("filepath"))
@@ -105,41 +97,10 @@
     def test_query1(self):
         prompt = "Create a view excluding samples whose `my_field` field have values in ['a', 'b', 'e', '1']"
         dataset = foz.load_zoo_dataset("quickstart")
-        expected_view = create_view_from_stages("[exclude_by('my_field', ['a', 'b', 'e', '1'])]", dataset)
-        gpt_response = get_gpt_view_text_no_history(dataset, prompt)
-=======
-        if (
-            gpt_response.stats()["samples_count"]
-            != ground_truth.stats()["samples_count"]
-        ):
-            return False
-        elif sorted(gpt_response.values("id")) != sorted(
-            ground_truth.values("id")
-        ):
-            return False
-        elif sorted(gpt_response.values("filepath")) != sorted(
-            ground_truth.values("filepath")
-        ):
-            return False
-        elif gpt_response.values(
-            "ground_truth.detections.label"
-        ) != ground_truth.values("ground_truth.detections.label"):
-            return False
-        elif (
-            gpt_response.get_field_schema() != ground_truth.get_field_schema()
-        ):
-            return False
-        else:
-            return True
-
-    def test_query1(self):
-        prompt = "Create a view excluding samples whose `my_field` field have values in ['a', 'b', 'e', '1']"
-        dataset = foz.load_zoo_dataset("quickstart")
         expected_view = create_view_from_stages(
             "[exclude_by('my_field', ['a', 'b', 'e', '1'])]", dataset
         )
         gpt_response = get_gpt_view_text(dataset, prompt)
->>>>>>> c22a9869
         print(gpt_response)
         view = create_view_from_stages(gpt_response, dataset)
         assert self.EvaluateResults(expected_view, view)
@@ -149,17 +110,10 @@
             "remove samples with 1, 3, 5, 7, or 9 in 'num_predictions' field"
         )
         dataset = foz.load_zoo_dataset("quickstart")
-<<<<<<< HEAD
         stages = "[exclude_by('num_predictions', [1, 3, 5, 7, 9])]"
         stages = split_into_stages(stages)
         expected_view = create_view_from_stages(stages, dataset)
         gpt_response = get_gpt_view_text_no_history(dataset, prompt)
-=======
-        expected_view = create_view_from_stages(
-            "[exclude_by('num_predictions', [1, 3, 5, 7, 9])]", dataset
-        )
-        gpt_response = get_gpt_view_text(dataset, prompt)
->>>>>>> c22a9869
         print(gpt_response)
         view = create_view_from_stages(gpt_response, dataset)
         self.EvaluateResults(expected_view,view)
@@ -167,224 +121,149 @@
     def test_100_random_samples_of_dogs_with_people(self):
         prompt = "100 random samples of dogs with people"
         dataset = foz.load_zoo_dataset("quickstart")
-<<<<<<< HEAD
         stages = "[match(F('ground_truth.detections.label').contains(['dog', 'person'], all=True)), take(100)]"
         stages = split_into_stages(stages)
         expected_view = create_view_from_stages(stages, dataset)
         gpt_view_stages = get_gpt_view_text_no_history(dataset, prompt)
-=======
-        expected_view = create_view_from_stages(
-            "[match(F('ground_truth.detections.label').contains(['dog', 'person'], all=True)), take(100)]",
-            dataset,
-        )
-        gpt_view_stages = get_gpt_view_text(dataset, prompt)
->>>>>>> c22a9869
         gpt_view = create_view_from_stages(gpt_view_stages, dataset)
         self.EvaluateResults(expected_view, gpt_view)
 
     def test_hardest_sample_of_a_random_sampling_of_69_samples(self):
         prompt = "Hardest sample of a random sampling of 69 samples"
         dataset = foz.load_zoo_dataset("quickstart")
-<<<<<<< HEAD
         stages = "[take(69), sort_by('hardness', reverse=True), limit(1)]"
         stages = split_into_stages(stages)
         expected_view = create_view_from_stages(stages, dataset)
         gpt_view_stages = get_gpt_view_text_no_history(dataset, prompt)
-=======
-        expected_view = create_view_from_stages(
-            "[take(69), sort_by('hardness', reverse=True), limit(1)]", dataset
-        )
-        gpt_view_stages = get_gpt_view_text(dataset, prompt)
->>>>>>> c22a9869
         gpt_view = create_view_from_stages(gpt_view_stages, dataset)
         self.EvaluateResults(expected_view, gpt_view)
 
     def test_show_me_the_clip_trajectories_of_my_detections_wit(self):
         prompt = "Show me the clip trajectories of my detections with no people or road signs"
         dataset = foz.load_zoo_dataset("quickstart")
-<<<<<<< HEAD
-        expected_view = create_view_from_stages("[exclude_by('detections.label',['person', 'road sign']), to_trajectories('frames.detections')]", dataset)
-        gpt_view_stages = get_gpt_view_text_no_history(dataset, prompt)
-=======
         expected_view = create_view_from_stages(
             "[exclude_by('detections.label',['person', 'road sign']), to_trajectories('frames.detections')]",
             dataset,
         )
         gpt_view_stages = get_gpt_view_text(dataset, prompt)
->>>>>>> c22a9869
         gpt_view = create_view_from_stages(gpt_view_stages, dataset)
         assert self.EvaluateResults(expected_view, gpt_view)
 
     def test_show_me_crowded_videos_in_the_daytime(self):
         prompt = "Show me crowded videos in the daytime"
         dataset = foz.load_zoo_dataset("quickstart")
-<<<<<<< HEAD
-        expected_view = create_view_from_stages("[match_frames(F('detections.detections').length() > 100), match(F('detections.detections.label.timeofday').is_subset(['daytime']))]", dataset)
-        gpt_view_stages = get_gpt_view_text_no_history(dataset, prompt)
-=======
         expected_view = create_view_from_stages(
             "[match_frames(F('detections.detections').length() > 100), match(F('detections.detections.label.timeofday').is_subset(['daytime']))]",
             dataset,
         )
         gpt_view_stages = get_gpt_view_text(dataset, prompt)
->>>>>>> c22a9869
         gpt_view = create_view_from_stages(gpt_view_stages, dataset)
         assert self.EvaluateResults(expected_view, gpt_view)
 
     def test_show_me_11_random_samples_of_people_playing_sports(self):
         prompt = "show me 11 random samples of people playing sports"
         dataset = foz.load_zoo_dataset("quickstart")
-<<<<<<< HEAD
-        expected_view = create_view_from_stages("[sort_by_similarity('people playing sports', k = 15, brain_key = 'qdrant'), take(11)]", dataset)
-        gpt_view_stages = get_gpt_view_text_no_history(dataset, prompt)
-=======
         expected_view = create_view_from_stages(
             "[sort_by_similarity('people playing sports', k = 15, brain_key = 'qdrant'), take(11)]",
             dataset,
         )
         gpt_view_stages = get_gpt_view_text(dataset, prompt)
->>>>>>> c22a9869
         gpt_view = create_view_from_stages(gpt_view_stages, dataset)
         assert self.EvaluateResults(expected_view, gpt_view)
 
     def test_show_me_the_hardest_samples_in_mumbai(self):
         prompt = "Show me the hardest samples in Mumbai"
         dataset = foz.load_zoo_dataset("quickstart")
-<<<<<<< HEAD
-        expected_view = create_view_from_stages("[sort_by('hardness', reverse=True), geo_near([72.8777, 19.0760])]", dataset)
-        gpt_view_stages = get_gpt_view_text_no_history(dataset, prompt)
-=======
         expected_view = create_view_from_stages(
             "[sort_by('hardness', reverse=True), geo_near([72.8777, 19.0760])]",
             dataset,
         )
         gpt_view_stages = get_gpt_view_text(dataset, prompt)
->>>>>>> c22a9869
         gpt_view = create_view_from_stages(gpt_view_stages, dataset)
         assert self.EvaluateResults(expected_view, gpt_view)
 
     def test_show_me_all_confirmed_blocked_exit_violations_with(self):
         prompt = "Show me all confirmed blocked exit violations within Amazon Headquarters in Seattle, WA"
         dataset = foz.load_zoo_dataset("quickstart")
-<<<<<<< HEAD
-        expected_view = create_view_from_stages("[match(F('eval')==True).filter_labels('blocked_exit'), geo_within([-122.340524,47.617944], [-122.336709,47.61571], [-122.338324,47.614524], [-122.342042,47.616716])]", dataset)
-        gpt_view_stages = get_gpt_view_text_no_history(dataset, prompt)
-=======
         expected_view = create_view_from_stages(
             "[match(F('eval')==True).filter_labels('blocked_exit'), geo_within([-122.340524,47.617944], [-122.336709,47.61571], [-122.338324,47.614524], [-122.342042,47.616716])]",
             dataset,
         )
         gpt_view_stages = get_gpt_view_text(dataset, prompt)
->>>>>>> c22a9869
         gpt_view = create_view_from_stages(gpt_view_stages, dataset)
         assert self.EvaluateResults(expected_view, gpt_view)
 
     def test_find_me_images_nearby_and_east_from_ann_arbor(self):
         prompt = "Find me images nearby and east from Ann Arbor"
         dataset = foz.load_zoo_dataset("quickstart")
-<<<<<<< HEAD
-        expected_view = create_view_from_stages("[match(((F('geolocation_field.point.coordinates')[0] + 83.732124 - 1).abs() < 1) & ((F('geolocation_field.point.coordinates')[1] - 42.279594).abs() < 1))]", dataset)
-        gpt_view_stages = get_gpt_view_text_no_history(dataset, prompt)
-=======
         expected_view = create_view_from_stages(
             "[match(((F('geolocation_field.point.coordinates')[0] + 83.732124 - 1).abs() < 1) & ((F('geolocation_field.point.coordinates')[1] - 42.279594).abs() < 1))]",
             dataset,
         )
         gpt_view_stages = get_gpt_view_text(dataset, prompt)
->>>>>>> c22a9869
         gpt_view = create_view_from_stages(gpt_view_stages, dataset)
         assert self.EvaluateResults(expected_view, gpt_view)
 
     def test_show_me_houses_in_ann_arbor_mi(self):
         prompt = "Show me houses in Ann Arbor, MI"
         dataset = foz.load_zoo_dataset("quickstart")
-<<<<<<< HEAD
-        expected_view = create_view_from_stages("[match(F('ground_truth.detections.label').is_subset(['house'])), geo_near([83.7430, 42.2808], max_distance=80467.2)]", dataset)
-        gpt_view_stages = get_gpt_view_text_no_history(dataset, prompt)
-=======
         expected_view = create_view_from_stages(
             "[match(F('ground_truth.detections.label').is_subset(['house'])), geo_near([83.7430, 42.2808], max_distance=80467.2)]",
             dataset,
         )
         gpt_view_stages = get_gpt_view_text(dataset, prompt)
->>>>>>> c22a9869
         gpt_view = create_view_from_stages(gpt_view_stages, dataset)
         assert self.EvaluateResults(expected_view, gpt_view)
 
     def test_find_all_samples_within_100km_of_paris_either_pt_n(self):
         prompt = "Find all samples within 100km of Paris (either pt named paris, or latlong)"
         dataset = foz.load_zoo_dataset("quickstart")
-<<<<<<< HEAD
-        expected_view = create_view_from_stages("[geo_near([2.3522, 48.8566], max_distance=100000)]", dataset)
-        gpt_view_stages = get_gpt_view_text_no_history(dataset, prompt)
-=======
         expected_view = create_view_from_stages(
             "[geo_near([2.3522, 48.8566], max_distance=100000)]", dataset
         )
         gpt_view_stages = get_gpt_view_text(dataset, prompt)
->>>>>>> c22a9869
         gpt_view = create_view_from_stages(gpt_view_stages, dataset)
         assert self.EvaluateResults(expected_view, gpt_view)
 
     def test_29_sunny_in_philadelphia_samples(self):
         prompt = "29 sunny in philadelphia samples"
         dataset = foz.load_zoo_dataset("quickstart")
-<<<<<<< HEAD
-        expected_view = create_view_from_stages("[match(F('weather').label == 'sunny'), geo_near([75.1652, 39.9526]), take(29)]", dataset)
-        gpt_view_stages = get_gpt_view_text_no_history(dataset, prompt)
-=======
         expected_view = create_view_from_stages(
             "[match(F('weather').label == 'sunny'), geo_near([75.1652, 39.9526]), take(29)]",
             dataset,
         )
         gpt_view_stages = get_gpt_view_text(dataset, prompt)
->>>>>>> c22a9869
         gpt_view = create_view_from_stages(gpt_view_stages, dataset)
         assert self.EvaluateResults(expected_view, gpt_view)
 
     def test_give_me_all_videos_that_are_longer_than_10_minutes(self):
         prompt = "Give me all videos that are longer than 10 minutes"
         dataset = foz.load_zoo_dataset("quickstart-video")
-<<<<<<< HEAD
-        expected_view = create_view_from_stages("[match(F('metadata.duration') > 10*60)]", dataset)
-        gpt_view_stages = get_gpt_view_text_no_history(dataset, prompt)
-=======
         expected_view = create_view_from_stages(
             "[match(F('metadata.duration') > 10*60)]", dataset
         )
         gpt_view_stages = get_gpt_view_text(dataset, prompt)
->>>>>>> c22a9869
         gpt_view = create_view_from_stages(gpt_view_stages, dataset)
         assert self.EvaluateResults(expected_view, gpt_view)
 
     def test_show_me_80_hardest_samples_with_incorrect_predicti(self):
         prompt = "Show me 80 hardest samples with incorrect predictions having confidence above 0.82"
         dataset = foz.load_zoo_dataset("quickstart")
-<<<<<<< HEAD
-        expected_view = create_view_from_stages("[match(F('eval')==False).filter_labels('prediction',F('confidence')>0.82), sort_by('hardness', reverse=True), limit(80)]", dataset)
-        gpt_view_stages = get_gpt_view_text_no_history(dataset, prompt)
-=======
         expected_view = create_view_from_stages(
             "[match(F('eval')==False).filter_labels('prediction',F('confidence')>0.82), sort_by('hardness', reverse=True), limit(80)]",
             dataset,
         )
         gpt_view_stages = get_gpt_view_text(dataset, prompt)
->>>>>>> c22a9869
         gpt_view = create_view_from_stages(gpt_view_stages, dataset)
         assert self.EvaluateResults(expected_view, gpt_view)
 
     def test_show_me_images_with_no_detections(self):
         prompt = "Show me images with no detections"
         dataset = foz.load_zoo_dataset("quickstart")
-<<<<<<< HEAD
-        expected_view = create_view_from_stages("[match(F('detections.detections').length() == 0)]", dataset)
-        gpt_view_stages = get_gpt_view_text_no_history(dataset, prompt)
-=======
         expected_view = create_view_from_stages(
             "[match(F('detections.detections').length() == 0)]", dataset
         )
         gpt_view_stages = get_gpt_view_text(dataset, prompt)
->>>>>>> c22a9869
         print(gpt_view_stages)
         gpt_view = create_view_from_stages(gpt_view_stages, dataset)
         assert self.EvaluateResults(expected_view, gpt_view)
@@ -392,16 +271,11 @@
     def test_missed_predictions_with_no_annotation_mistakes(self):
         prompt = "Missed predictions with no annotation mistakes"
         dataset = foz.load_zoo_dataset("quickstart")
-<<<<<<< HEAD
-        expected_view = create_view_from_stages("[match(F('eval')==False), exclude_labels(tags='annotation_mistake')]", dataset)
-        gpt_view_stages = get_gpt_view_text_no_history(dataset, prompt)
-=======
         expected_view = create_view_from_stages(
             "[match(F('eval')==False), exclude_labels(tags='annotation_mistake')]",
             dataset,
         )
         gpt_view_stages = get_gpt_view_text(dataset, prompt)
->>>>>>> c22a9869
         gpt_view = create_view_from_stages(gpt_view_stages, dataset)
         assert self.EvaluateResults(expected_view, gpt_view)
 
@@ -410,272 +284,187 @@
             "Missed predictions from torch model with no annotation mistakes"
         )
         dataset = foz.load_zoo_dataset("quickstart")
-<<<<<<< HEAD
-        expected_view = create_view_from_stages("[match(F('eval')==False).filter_labels('torch'), exclude_labels(tags='annotation_mistake')]", dataset)
-        gpt_view_stages = get_gpt_view_text_no_history(dataset, prompt)
-=======
         expected_view = create_view_from_stages(
             "[match(F('eval')==False).filter_labels('torch'), exclude_labels(tags='annotation_mistake')]",
             dataset,
         )
         gpt_view_stages = get_gpt_view_text(dataset, prompt)
->>>>>>> c22a9869
         gpt_view = create_view_from_stages(gpt_view_stages, dataset)
         assert self.EvaluateResults(expected_view, gpt_view)
 
     def test_3_least_unique_black_and_white_images(self):
         prompt = "3 least unique black and white images"
         dataset = foz.load_zoo_dataset("quickstart")
-<<<<<<< HEAD
-        expected_view = create_view_from_stages("[match(F('metadata.num_channels') = 1), sort_by('uniqueness', reverse=False), limit(3)]", dataset)
-        gpt_view_stages = get_gpt_view_text_no_history(dataset, prompt)
-=======
         expected_view = create_view_from_stages(
             "[match(F('metadata.num_channels') = 1), sort_by('uniqueness', reverse=False), limit(3)]",
             dataset,
         )
         gpt_view_stages = get_gpt_view_text(dataset, prompt)
->>>>>>> c22a9869
         gpt_view = create_view_from_stages(gpt_view_stages, dataset)
         assert self.EvaluateResults(expected_view, gpt_view)
 
     def test_samples_containing_eyes_without_glasses(self):
         prompt = "Samples containing eyes without glasses"
         dataset = foz.load_zoo_dataset("quickstart")
-<<<<<<< HEAD
-        expected_view = create_view_from_stages("[match(F('positive_labels.detections.label').contains('human eye') & F('negative_label.detections.label').contains(['glasses', 'sunglasses', 'monacle'])]", dataset)
-        gpt_view_stages = get_gpt_view_text_no_history(dataset, prompt)
-=======
         expected_view = create_view_from_stages(
             "[match(F('positive_labels.detections.label').contains('human eye') & F('negative_label.detections.label').contains(['glasses', 'sunglasses', 'monacle'])]",
             dataset,
         )
         gpt_view_stages = get_gpt_view_text(dataset, prompt)
->>>>>>> c22a9869
         gpt_view = create_view_from_stages(gpt_view_stages, dataset)
         assert self.EvaluateResults(expected_view, gpt_view)
 
     def test_45_nighttime_samples_with_most_mistakes_this_year(self):
         prompt = "45 nighttime samples with most mistakes this year"
         dataset = foz.load_zoo_dataset("quickstart")
-<<<<<<< HEAD
-        expected_view = create_view_from_stages("[match(F('detections.detections.label.timeofday').is_subset(['nighttime'])), match(F('timetaken').year() == 2023), sort_by('mistakenness', reverse=True), limit(45)]", dataset)
-        gpt_view_stages = get_gpt_view_text_no_history(dataset, prompt)
-=======
         expected_view = create_view_from_stages(
             "[match(F('detections.detections.label.timeofday').is_subset(['nighttime'])), match(F('timetaken').year() == 2023), sort_by('mistakenness', reverse=True), limit(45)]",
             dataset,
         )
         gpt_view_stages = get_gpt_view_text(dataset, prompt)
->>>>>>> c22a9869
         gpt_view = create_view_from_stages(gpt_view_stages, dataset)
         assert self.EvaluateResults(expected_view, gpt_view)
 
     def test_most_unique_images_from_2020_similar_to_image_101(self):
         prompt = "Most unique images from 2020 similar to image 101."
         dataset = foz.load_zoo_dataset("quickstart")
-<<<<<<< HEAD
-        expected_view = create_view_from_stages("[match(F('date').year() == 2020), sort_by_similarity(dataset.limit[101:].first().id), sort_by('uniqueness', reverse=True)]", dataset)
-        gpt_view_stages = get_gpt_view_text_no_history(dataset, prompt)
-=======
         expected_view = create_view_from_stages(
             "[match(F('date').year() == 2020), sort_by_similarity(dataset.limit[101:].first().id), sort_by('uniqueness', reverse=True)]",
             dataset,
         )
         gpt_view_stages = get_gpt_view_text(dataset, prompt)
->>>>>>> c22a9869
         gpt_view = create_view_from_stages(gpt_view_stages, dataset)
         assert self.EvaluateResults(expected_view, gpt_view)
 
     def test_video_clips_with_drones_flying_during_the_golden_h(self):
         prompt = "Video clips with drones flying during the golden hour"
         dataset = foz.load_zoo_dataset("quickstart")
-<<<<<<< HEAD
-        expected_view = create_view_from_stages("[match(F('detections.detections.label.timeofday').is_subset(['dawn/dusk'])), filter_labels('events', F('label') == 'drone'), to_clips('events')]", dataset)
-        gpt_view_stages = get_gpt_view_text_no_history(dataset, prompt)
-=======
         expected_view = create_view_from_stages(
             "[match(F('detections.detections.label.timeofday').is_subset(['dawn/dusk'])), filter_labels('events', F('label') == 'drone'), to_clips('events')]",
             dataset,
         )
         gpt_view_stages = get_gpt_view_text(dataset, prompt)
->>>>>>> c22a9869
         gpt_view = create_view_from_stages(gpt_view_stages, dataset)
         assert self.EvaluateResults(expected_view, gpt_view)
 
     def test_trajectories_containing_swimming_fish(self):
         prompt = "Trajectories containing swimming fish"
         dataset = foz.load_zoo_dataset("quickstart")
-<<<<<<< HEAD
-        expected_view = create_view_from_stages("[filter_labels('frames.detections', F('label') == 'fish'), to_trajectories('frames.detections')]", dataset)
-        gpt_view_stages = get_gpt_view_text_no_history(dataset, prompt)
-=======
         expected_view = create_view_from_stages(
             "[filter_labels('frames.detections', F('label') == 'fish'), to_trajectories('frames.detections')]",
             dataset,
         )
         gpt_view_stages = get_gpt_view_text(dataset, prompt)
->>>>>>> c22a9869
         gpt_view = create_view_from_stages(gpt_view_stages, dataset)
         assert self.EvaluateResults(expected_view, gpt_view)
 
     def test_top_10_mistakes_from_cvat_annotation_and_labelstud(self):
         prompt = "Top 10 mistakes from CVAT annotation and LabelStudio annotation respectively"
         dataset = foz.load_zoo_dataset("quickstart")
-<<<<<<< HEAD
-        expected_view = create_view_from_stages("[select_labels(tags=['cvat', 'annotation_mistake']), limit(10), concat(select_labels(tags=['label_studio', 'annotation_mistake']), limit(10))]", dataset)
-        gpt_view_stages = get_gpt_view_text_no_history(dataset, prompt)
-=======
         expected_view = create_view_from_stages(
             "[select_labels(tags=['cvat', 'annotation_mistake']), limit(10), concat(select_labels(tags=['label_studio', 'annotation_mistake']), limit(10))]",
             dataset,
         )
         gpt_view_stages = get_gpt_view_text(dataset, prompt)
->>>>>>> c22a9869
         gpt_view = create_view_from_stages(gpt_view_stages, dataset)
         assert self.EvaluateResults(expected_view, gpt_view)
 
     def test_show_me_lots_of_small_objects_from_my_model_predic(self):
         prompt = "Show me lots of small objects from my model predictions"
         dataset = foz.load_zoo_dataset("quickstart")
-<<<<<<< HEAD
-        expected_view = create_view_from_stages("[filter_labels('rcs_5_20230417', (F('bounding_box')[2] * F('bounding_box')[3]) < 0.1), match(F('rcs_5_20230417.detections').length() > 10)]", dataset)
-        gpt_view_stages = get_gpt_view_text_no_history(dataset, prompt)
-=======
         expected_view = create_view_from_stages(
             "[filter_labels('rcs_5_20230417', (F('bounding_box')[2] * F('bounding_box')[3]) < 0.1), match(F('rcs_5_20230417.detections').length() > 10)]",
             dataset,
         )
         gpt_view_stages = get_gpt_view_text(dataset, prompt)
->>>>>>> c22a9869
         gpt_view = create_view_from_stages(gpt_view_stages, dataset)
         assert self.EvaluateResults(expected_view, gpt_view)
 
     def test_what_are_the_5_most_likley_object_detection_mistak(self):
         prompt = "What are the 5 most likley object detection mistakes in my dataset?"
         dataset = foz.load_zoo_dataset("quickstart")
-<<<<<<< HEAD
-        expected_view = create_view_from_stages("[filter_labels('final_yolov8', (F('march_1_eval') == 'fp') & (F('confidence') > 0.8)), sort_by(F('final_yolov8.detections').reduce(VALUE.append(F('confidence')), init_val=[]).max()), limit(5)]", dataset)
-        gpt_view_stages = get_gpt_view_text_no_history(dataset, prompt)
-=======
         expected_view = create_view_from_stages(
             "[filter_labels('final_yolov8', (F('march_1_eval') == 'fp') & (F('confidence') > 0.8)), sort_by(F('final_yolov8.detections').reduce(VALUE.append(F('confidence')), init_val=[]).max()), limit(5)]",
             dataset,
         )
         gpt_view_stages = get_gpt_view_text(dataset, prompt)
->>>>>>> c22a9869
         gpt_view = create_view_from_stages(gpt_view_stages, dataset)
         assert self.EvaluateResults(expected_view, gpt_view)
 
     def test_remove_all_non_person_or_car_objects_from_my_model(self):
         prompt = "Remove all non-person or car objects from my model predictions but keep all samples"
         dataset = foz.load_zoo_dataset("quickstart")
-<<<<<<< HEAD
-        expected_view = create_view_from_stages("[filter_labels('instances', F('label').is_in(['person', 'Car'], only_matches=False)]", dataset)
-        gpt_view_stages = get_gpt_view_text_no_history(dataset, prompt)
-=======
         expected_view = create_view_from_stages(
             "[filter_labels('instances', F('label').is_in(['person', 'Car'], only_matches=False)]",
             dataset,
         )
         gpt_view_stages = get_gpt_view_text(dataset, prompt)
->>>>>>> c22a9869
         gpt_view = create_view_from_stages(gpt_view_stages, dataset)
         assert self.EvaluateResults(expected_view, gpt_view)
 
     def test_which_airplanes_are_occluded_for_longer_than_20_fr(self):
         prompt = "Which airplanes are occluded for longer than 20 frames?"
         dataset = foz.load_zoo_dataset("quickstart-video")
-<<<<<<< HEAD
-        expected_view = create_view_from_stages("[filter_labels('frames.close_poly_segs', (F('label') == 'airplane') & (F('occluded') == True), trajectories=True), to_trajectories('frames.close_poly_segs'), match(F('frames.close_poly_segs').filter(F('occluded') == True)).length() > 20)]", dataset)
-        gpt_view_stages = get_gpt_view_text_no_history(dataset, prompt)
-=======
         expected_view = create_view_from_stages(
             "[filter_labels('frames.close_poly_segs', (F('label') == 'airplane') & (F('occluded') == True), trajectories=True), to_trajectories('frames.close_poly_segs'), match(F('frames.close_poly_segs').filter(F('occluded') == True)).length() > 20)]",
             dataset,
         )
         gpt_view_stages = get_gpt_view_text(dataset, prompt)
->>>>>>> c22a9869
         gpt_view = create_view_from_stages(gpt_view_stages, dataset)
         assert self.EvaluateResults(expected_view, gpt_view)
 
     def test_give_me_the_100_most_unique_images_with_a_keypoint(self):
         prompt = "Give me the 100 most unique images with a keypoint that has an FTON score of at least 51"
         dataset = foz.load_zoo_dataset("quickstart")
-<<<<<<< HEAD
-        expected_view = create_view_from_stages("[filter_keypoints('driver_pose', F('FTON') >= 51), sort_by('uniqueness', reverse=True), limit(100)]", dataset)
-        gpt_view_stages = get_gpt_view_text_no_history(dataset, prompt)
-=======
         expected_view = create_view_from_stages(
             "[filter_keypoints('driver_pose', F('FTON') >= 51), sort_by('uniqueness', reverse=True), limit(100)]",
             dataset,
         )
         gpt_view_stages = get_gpt_view_text(dataset, prompt)
->>>>>>> c22a9869
         gpt_view = create_view_from_stages(gpt_view_stages, dataset)
         assert self.EvaluateResults(expected_view, gpt_view)
 
     def test_round_the_chs_score_of_my_scenes_to_one_decimal_pl(self):
         prompt = "Round the CHS score of my scenes to one decimal place"
         dataset = foz.load_zoo_dataset("quickstart")
-<<<<<<< HEAD
-        expected_view = create_view_from_stages("[set_field('scene', F('scene.classifications').map(F('chs_score').round(place=1)))]", dataset)
-        gpt_view_stages = get_gpt_view_text_no_history(dataset, prompt)
-=======
         expected_view = create_view_from_stages(
             "[set_field('scene', F('scene.classifications').map(F('chs_score').round(place=1)))]",
             dataset,
         )
         gpt_view_stages = get_gpt_view_text(dataset, prompt)
->>>>>>> c22a9869
         gpt_view = create_view_from_stages(gpt_view_stages, dataset)
         assert self.EvaluateResults(expected_view, gpt_view)
 
     def test_filter_for_all_tags_that_include_annotation_mistak(self):
         prompt = "Filter for all tags that include 'annotation_mistake', 'june_task_5', 'roi_issue'. Case independent"
         dataset = foz.load_zoo_dataset("quickstart")
-<<<<<<< HEAD
-        expected_view = create_view_from_stages("[set_field('tags', F('tags').map(F().lower())), match_tags(['annotation_mistake', 'june_task_5', 'roi_issue'])]", dataset)
-        gpt_view_stages = get_gpt_view_text_no_history(dataset, prompt)
-=======
         expected_view = create_view_from_stages(
             "[set_field('tags', F('tags').map(F().lower())), match_tags(['annotation_mistake', 'june_task_5', 'roi_issue'])]",
             dataset,
         )
         gpt_view_stages = get_gpt_view_text(dataset, prompt)
->>>>>>> c22a9869
         gpt_view = create_view_from_stages(gpt_view_stages, dataset)
         assert self.EvaluateResults(expected_view, gpt_view)
 
     def test_which_patches_from_my_frames_show_potholes_in_a_cr(self):
         prompt = "Which patches from my frames show potholes in a crowded scene of more than 20 objects?"
         dataset = foz.load_zoo_dataset("quickstart-video")
-<<<<<<< HEAD
-        expected_view = create_view_from_stages("[to_frames(), match(F('test_detections.detections').length() > 20), filter_labels('test_detections', F('label') == 'Pot hole'),  to_patches('test_detections')]", dataset)
-        gpt_view_stages = get_gpt_view_text_no_history(dataset, prompt)
-=======
         expected_view = create_view_from_stages(
             "[to_frames(), match(F('test_detections.detections').length() > 20), filter_labels('test_detections', F('label') == 'Pot hole'),  to_patches('test_detections')]",
             dataset,
         )
         gpt_view_stages = get_gpt_view_text(dataset, prompt)
->>>>>>> c22a9869
         gpt_view = create_view_from_stages(gpt_view_stages, dataset)
         assert self.EvaluateResults(expected_view, gpt_view)
 
     def test_update_my_crowding_field_based_on_the_number_of_pe(self):
         prompt = "Update my crowding field based on the number of people in the image given the following: {0 people: empty, 1 person: solo, 2 people: group, 10 people: gathering, 15+ people: crowd}"
         dataset = foz.load_zoo_dataset("quickstart")
-<<<<<<< HEAD
-        expected_view = create_view_from_stages("[set_field('crowding', F('person_detector.detections').length().switch({(F()==0): 'empty', (F() == 1)): 'solo', ((F() > 2) & (F() <= 10)): 'group', ((F() > 10) & (F() <= 15)): 'gathering', (F() > 15): 'crowd' }))]", dataset)
-        gpt_view_stages = get_gpt_view_text_no_history(dataset, prompt)
-=======
         expected_view = create_view_from_stages(
             "[set_field('crowding', F('person_detector.detections').length().switch({(F()==0): 'empty', (F() == 1)): 'solo', ((F() > 2) & (F() <= 10)): 'group', ((F() > 10) & (F() <= 15)): 'gathering', (F() > 15): 'crowd' }))]",
             dataset,
         )
         gpt_view_stages = get_gpt_view_text(dataset, prompt)
->>>>>>> c22a9869
         gpt_view = create_view_from_stages(gpt_view_stages, dataset)
         assert self.EvaluateResults(expected_view, gpt_view)
 
@@ -684,112 +473,77 @@
             "Show all of my model predictions from models 1-3 in one field"
         )
         dataset = foz.load_zoo_dataset("quickstart")
-<<<<<<< HEAD
-        expected_view = create_view_from_stages("[set_field('model_1', F('detections').extend(F('$model_2.detections')).extend(F('$model_3.detections')))]", dataset)
-        gpt_view_stages = get_gpt_view_text_no_history(dataset, prompt)
-=======
         expected_view = create_view_from_stages(
             "[set_field('model_1', F('detections').extend(F('$model_2.detections')).extend(F('$model_3.detections')))]",
             dataset,
         )
         gpt_view_stages = get_gpt_view_text(dataset, prompt)
->>>>>>> c22a9869
         gpt_view = create_view_from_stages(gpt_view_stages, dataset)
         assert self.EvaluateResults(expected_view, gpt_view)
 
     def test_show_me_samples_with_lots_of_small_objects_from_my(self):
         prompt = "Show me samples with lots of small objects from my model predictions"
         dataset = foz.load_zoo_dataset("quickstart")
-<<<<<<< HEAD
-        expected_view = create_view_from_stages("[match(F('rcs_5_20230417.detections').filter(F('bounding_box')[2] * F('bounding_box')[3]) < 0.1).length() > 10)]", dataset)
-        gpt_view_stages = get_gpt_view_text_no_history(dataset, prompt)
-=======
         expected_view = create_view_from_stages(
             "[match(F('rcs_5_20230417.detections').filter(F('bounding_box')[2] * F('bounding_box')[3]) < 0.1).length() > 10)]",
             dataset,
         )
         gpt_view_stages = get_gpt_view_text(dataset, prompt)
->>>>>>> c22a9869
         gpt_view = create_view_from_stages(gpt_view_stages, dataset)
         assert self.EvaluateResults(expected_view, gpt_view)
 
     def test_when_did_i_detect_objects_best_at_night_or_dusk(self):
         prompt = "When did I detect objects best at night or dusk?"
         dataset = foz.load_zoo_dataset("quickstart")
-<<<<<<< HEAD
-        expected_view = create_view_from_stages("[match(F('timeofday').is_in(['night', 'dusk'])), to_evaluation_patches('eval', other_fields=['timeofday'])]", dataset)
-        gpt_view_stages = get_gpt_view_text_no_history(dataset, prompt)
-=======
         expected_view = create_view_from_stages(
             "[match(F('timeofday').is_in(['night', 'dusk'])), to_evaluation_patches('eval', other_fields=['timeofday'])]",
             dataset,
         )
         gpt_view_stages = get_gpt_view_text(dataset, prompt)
->>>>>>> c22a9869
         gpt_view = create_view_from_stages(gpt_view_stages, dataset)
         assert self.EvaluateResults(expected_view, gpt_view)
 
     def test_which_segmentations_did_eric_annotate_in_january(self):
         prompt = "Which segmentations did Eric annotate in January?"
         dataset = foz.load_zoo_dataset("quickstart")
-<<<<<<< HEAD
-        expected_view = create_view_from_stages("[filter_labels('segmentations', (F('annotator') == 'Eric') & F('annotation_date').month() == 1))]", dataset)
-        gpt_view_stages = get_gpt_view_text_no_history(dataset, prompt)
-=======
         expected_view = create_view_from_stages(
             "[filter_labels('segmentations', (F('annotator') == 'Eric') & F('annotation_date').month() == 1))]",
             dataset,
         )
         gpt_view_stages = get_gpt_view_text(dataset, prompt)
->>>>>>> c22a9869
         gpt_view = create_view_from_stages(gpt_view_stages, dataset)
         assert self.EvaluateResults(expected_view, gpt_view)
 
     def test_show_me_all_patches_with_issues(self):
         prompt = "Show me all patches with issues"
         dataset = foz.load_zoo_dataset("quickstart")
-<<<<<<< HEAD
-        expected_view = create_view_from_stages("[to_patches('gold_standard'), match_labels(tags=['box_issue', 'class_issue'])]", dataset)
-        gpt_view_stages = get_gpt_view_text_no_history(dataset, prompt)
-=======
         expected_view = create_view_from_stages(
             "[to_patches('gold_standard'), match_labels(tags=['box_issue', 'class_issue'])]",
             dataset,
         )
         gpt_view_stages = get_gpt_view_text(dataset, prompt)
->>>>>>> c22a9869
         gpt_view = create_view_from_stages(gpt_view_stages, dataset)
         assert self.EvaluateResults(expected_view, gpt_view)
 
     def test_show_me_the_10_samples_with_classifications_most_s(self):
         prompt = "Show me the 10 samples with classifications most similar to the most incorrect prediction"
         dataset = foz.load_zoo_dataset("quickstart")
-<<<<<<< HEAD
-        expected_view = create_view_from_stages("[sort_by_similarity(dataset.match(F('eval') == False).sort_by('predictions.confidence').first().id), limit(10)]", dataset)
-        gpt_view_stages = get_gpt_view_text_no_history(dataset, prompt)
-=======
         expected_view = create_view_from_stages(
             "[sort_by_similarity(dataset.match(F('eval') == False).sort_by('predictions.confidence').first().id), limit(10)]",
             dataset,
         )
         gpt_view_stages = get_gpt_view_text(dataset, prompt)
->>>>>>> c22a9869
         gpt_view = create_view_from_stages(gpt_view_stages, dataset)
         assert self.EvaluateResults(expected_view, gpt_view)
 
     def test_show_me_all_samples_that_are_visually_at_night_but(self):
         prompt = "Show me all samples that are visually at night, but not annotated as night"
         dataset = foz.load_zoo_dataset("quickstart")
-<<<<<<< HEAD
-        expected_view = create_view_from_stages("[match(F('timeofday') != 'night'), sort_by_similarity('image taken at night')]", dataset)
-        gpt_view_stages = get_gpt_view_text_no_history(dataset, prompt)
-=======
         expected_view = create_view_from_stages(
             "[match(F('timeofday') != 'night'), sort_by_similarity('image taken at night')]",
             dataset,
         )
         gpt_view_stages = get_gpt_view_text(dataset, prompt)
->>>>>>> c22a9869
         gpt_view = create_view_from_stages(gpt_view_stages, dataset)
         assert self.EvaluateResults(expected_view, gpt_view)
 
@@ -798,16 +552,11 @@
             "What are the 100 most unique samples that I haven't trained on"
         )
         dataset = foz.load_zoo_dataset("quickstart")
-<<<<<<< HEAD
-        expected_view = create_view_from_stages("[match_tags('train', bool=False), sort('uniqueness'), limit(100)]", dataset)
-        gpt_view_stages = get_gpt_view_text_no_history(dataset, prompt)
-=======
         expected_view = create_view_from_stages(
             "[match_tags('train', bool=False), sort('uniqueness'), limit(100)]",
             dataset,
         )
         gpt_view_stages = get_gpt_view_text(dataset, prompt)
->>>>>>> c22a9869
         gpt_view = create_view_from_stages(gpt_view_stages, dataset)
         assert self.EvaluateResults(expected_view, gpt_view)
 
@@ -816,47 +565,32 @@
             "Select all video frames that do not contain precisely two objects"
         )
         dataset = foz.load_zoo_dataset("quickstart-video")
-<<<<<<< HEAD
-        expected_view = create_view_from_stages("[match_frames(F('detections.detections').length() !=2)]", dataset)
-        gpt_view_stages = get_gpt_view_text_no_history(dataset, prompt)
-=======
         expected_view = create_view_from_stages(
             "[match_frames(F('detections.detections').length() !=2)]", dataset
         )
         gpt_view_stages = get_gpt_view_text(dataset, prompt)
->>>>>>> c22a9869
         gpt_view = create_view_from_stages(gpt_view_stages, dataset)
         assert self.EvaluateResults(expected_view, gpt_view)
 
     def test_find_all_video_frames_that_contain_an_object_with_(self):
         prompt = "Find all video frames that contain an object with aspect ratio greater than 2 or less than 0.5"
         dataset = foz.load_zoo_dataset("quickstart-video")
-<<<<<<< HEAD
-        expected_view = create_view_from_stages("[filter_labels('frames.detections', (F('bounding_box')[2]/F('bounding_box')[3] > 2) |  (F('bounding_box')[2]/F('bounding_box')[3] <0.5) )]", dataset)
-        gpt_view_stages = get_gpt_view_text_no_history(dataset, prompt)
-=======
         expected_view = create_view_from_stages(
             "[filter_labels('frames.detections', (F('bounding_box')[2]/F('bounding_box')[3] > 2) |  (F('bounding_box')[2]/F('bounding_box')[3] <0.5) )]",
             dataset,
         )
         gpt_view_stages = get_gpt_view_text(dataset, prompt)
->>>>>>> c22a9869
         gpt_view = create_view_from_stages(gpt_view_stages, dataset)
         assert self.EvaluateResults(expected_view, gpt_view)
 
     def test_find_all_samples_where_the_filepath_contains_montr(self):
         prompt = "Find all samples where the filepath contains ‘montreal’ and ‘trial2’"
         dataset = foz.load_zoo_dataset("quickstart")
-<<<<<<< HEAD
-        expected_view = create_view_from_stages("[match(F('filepath').contains_str(['montreal','trial2']))]", dataset)
-        gpt_view_stages = get_gpt_view_text_no_history(dataset, prompt)
-=======
         expected_view = create_view_from_stages(
             "[match(F('filepath').contains_str(['montreal','trial2']))]",
             dataset,
         )
         gpt_view_stages = get_gpt_view_text(dataset, prompt)
->>>>>>> c22a9869
         print(gpt_view_stages)
         gpt_view = create_view_from_stages(gpt_view_stages, dataset)
         assert self.EvaluateResults(expected_view, gpt_view)
@@ -864,15 +598,10 @@
     def test_which_samples_are_in_the_task_16_directory(self):
         prompt = "Which samples are in the 'task_16' directory?"
         dataset = foz.load_zoo_dataset("quickstart")
-<<<<<<< HEAD
-        expected_view = create_view_from_stages("[match(F('filepath').contains_str('task_16'))]", dataset)
-        gpt_view_stages = get_gpt_view_text_no_history(dataset, prompt)
-=======
         expected_view = create_view_from_stages(
             "[match(F('filepath').contains_str('task_16'))]", dataset
         )
         gpt_view_stages = get_gpt_view_text(dataset, prompt)
->>>>>>> c22a9869
         print(gpt_view_stages)
         gpt_view = create_view_from_stages(gpt_view_stages, dataset)
         assert self.EvaluateResults(expected_view, gpt_view)
@@ -880,142 +609,97 @@
     def test_create_a_clips_view_for_all_bouts_of_attack_or_cha(self):
         prompt = "Create a clips view for all bouts of ‘attack’ or ‘chase’"
         dataset = foz.load_zoo_dataset("quickstart-video")
-<<<<<<< HEAD
-        expected_view = create_view_from_stages("[filter_labels('bouts', F('label').is_in(['attack','label]')), to_clips('bouts')]", dataset)
-        gpt_view_stages = get_gpt_view_text_no_history(dataset, prompt)
-=======
         expected_view = create_view_from_stages(
             "[filter_labels('bouts', F('label').is_in(['attack','label]')), to_clips('bouts')]",
             dataset,
         )
         gpt_view_stages = get_gpt_view_text(dataset, prompt)
->>>>>>> c22a9869
         gpt_view = create_view_from_stages(gpt_view_stages, dataset)
         assert self.EvaluateResults(expected_view, gpt_view)
 
     def test_find_all_images_from_zip_codes_07920_07924_and_070(self):
         prompt = "Find all images from zip codes 07920, 07924, and 07059 that were sunny"
         dataset = foz.load_zoo_dataset("quickstart")
-<<<<<<< HEAD
-        expected_view = create_view_from_stages("[F('zip_code').is_in(['07920','07924','07059']), F('weather')=='sunny')]", dataset)
-        gpt_view_stages = get_gpt_view_text_no_history(dataset, prompt)
-=======
         expected_view = create_view_from_stages(
             "[F('zip_code').is_in(['07920','07924','07059']), F('weather')=='sunny')]",
             dataset,
         )
         gpt_view_stages = get_gpt_view_text(dataset, prompt)
->>>>>>> c22a9869
         gpt_view = create_view_from_stages(gpt_view_stages, dataset)
         assert self.EvaluateResults(expected_view, gpt_view)
 
     def test_find_all_video_samples_tagged_as_intruder_that_do_(self):
         prompt = "Find all (video) samples tagged as ‘Intruder’ that do not contain a vehicle"
         dataset = foz.load_zoo_dataset("quickstart-video")
-<<<<<<< HEAD
-        expected_view = create_view_from_stages("[match_tags('intruder'), match(~F('frames').filter(F('obj_dets.detections').filter(F('label') == 'vehicle').length() > 1)).length() > 1))]", dataset)
-        gpt_view_stages = get_gpt_view_text_no_history(dataset, prompt)
-=======
         expected_view = create_view_from_stages(
             "[match_tags('intruder'), match(~F('frames').filter(F('obj_dets.detections').filter(F('label') == 'vehicle').length() > 1)).length() > 1))]",
             dataset,
         )
         gpt_view_stages = get_gpt_view_text(dataset, prompt)
->>>>>>> c22a9869
         gpt_view = create_view_from_stages(gpt_view_stages, dataset)
         assert self.EvaluateResults(expected_view, gpt_view)
 
     def test_find_all_samples_that_are_not_in_a_group_of_at_lea(self):
         prompt = "Find all samples that are not in a group of at least 5 when grouped by 'status'"
         dataset = foz.load_zoo_dataset("quickstart")
-<<<<<<< HEAD
-        expected_view = create_view_from_stages("[group_by('status',match_expr=F().length()<5)] errors on displaying view", dataset)
-        gpt_view_stages = get_gpt_view_text_no_history(dataset, prompt)
-=======
         expected_view = create_view_from_stages(
             "[group_by('status',match_expr=F().length()<5)] errors on displaying view",
             dataset,
         )
         gpt_view_stages = get_gpt_view_text(dataset, prompt)
->>>>>>> c22a9869
         gpt_view = create_view_from_stages(gpt_view_stages, dataset)
         assert self.EvaluateResults(expected_view, gpt_view)
 
     def test_find_all_incorrect_detections_where_model_date_is_(self):
         prompt = "Find all incorrect detections where model_date is earlier than June 2020"
         dataset = foz.load_zoo_dataset("quickstart")
-<<<<<<< HEAD
-        expected_view = create_view_from_stages("[filter_labels('predictions',F('eval00')!='tp' & F('model_date')<datetime.datetime(2020,6))]", dataset)
-        gpt_view_stages = get_gpt_view_text_no_history(dataset, prompt)
-=======
         expected_view = create_view_from_stages(
             "[filter_labels('predictions',F('eval00')!='tp' & F('model_date')<datetime.datetime(2020,6))]",
             dataset,
         )
         gpt_view_stages = get_gpt_view_text(dataset, prompt)
->>>>>>> c22a9869
         gpt_view = create_view_from_stages(gpt_view_stages, dataset)
         assert self.EvaluateResults(expected_view, gpt_view)
 
     def test_restrict_the_labels_to_just_the_keypoints(self):
         prompt = "Restrict the labels to just the keypoints"
         dataset = foz.load_zoo_dataset("quickstart")
-<<<<<<< HEAD
-        expected_view = create_view_from_stages("[select_fields('landmarks')]", dataset)
-        gpt_view_stages = get_gpt_view_text_no_history(dataset, prompt)
-=======
         expected_view = create_view_from_stages(
             "[select_fields('landmarks')]", dataset
         )
         gpt_view_stages = get_gpt_view_text(dataset, prompt)
->>>>>>> c22a9869
         gpt_view = create_view_from_stages(gpt_view_stages, dataset)
         assert self.EvaluateResults(expected_view, gpt_view)
 
     def test_restrict_the_labels_to_just_the_keypoints_video_da(self):
         prompt = "Restrict the labels to just the keypoints (video dataset)"
         dataset = foz.load_zoo_dataset("quickstart-video")
-<<<<<<< HEAD
-        expected_view = create_view_from_stages("[select_fields('frames.landmarks')]", dataset)
-        gpt_view_stages = get_gpt_view_text_no_history(dataset, prompt)
-=======
         expected_view = create_view_from_stages(
             "[select_fields('frames.landmarks')]", dataset
         )
         gpt_view_stages = get_gpt_view_text(dataset, prompt)
->>>>>>> c22a9869
         gpt_view = create_view_from_stages(gpt_view_stages, dataset)
         assert self.EvaluateResults(expected_view, gpt_view)
 
     def test_find_all_images_tagged_as_annotationerror_but_not_(self):
         prompt = "Find all images tagged as AnnotationError but not Reviewer2"
         dataset = foz.load_zoo_dataset("quickstart")
-<<<<<<< HEAD
-        expected_view = create_view_from_stages("[match_tags('AnnotationError'), match_tags('Reviewer2',bool=False)]", dataset)
-        gpt_view_stages = get_gpt_view_text_no_history(dataset, prompt)
-=======
         expected_view = create_view_from_stages(
             "[match_tags('AnnotationError'), match_tags('Reviewer2',bool=False)]",
             dataset,
         )
         gpt_view_stages = get_gpt_view_text(dataset, prompt)
->>>>>>> c22a9869
         gpt_view = create_view_from_stages(gpt_view_stages, dataset)
         assert self.EvaluateResults(expected_view, gpt_view)
 
     def test_find_all_labels_tagged_as_annotationerror_but_not_(self):
         prompt = "Find all labels tagged as AnnotationError but not Reviewer2"
         dataset = foz.load_zoo_dataset("quickstart")
-<<<<<<< HEAD
-        expected_view = create_view_from_stages("[select_labels(tags='AnnotationError'), exclude_labels(tags='Reviewer2')]", dataset)
-        gpt_view_stages = get_gpt_view_text_no_history(dataset, prompt)
-=======
         expected_view = create_view_from_stages(
             "[select_labels(tags='AnnotationError'), exclude_labels(tags='Reviewer2')]",
             dataset,
         )
         gpt_view_stages = get_gpt_view_text(dataset, prompt)
->>>>>>> c22a9869
         gpt_view = create_view_from_stages(gpt_view_stages, dataset)
         assert self.EvaluateResults(expected_view, gpt_view)
 
@@ -1024,153 +708,103 @@
             "Sort the images in decreasing order of the ‘hazard’ statistic"
         )
         dataset = foz.load_zoo_dataset("quickstart")
-<<<<<<< HEAD
-        expected_view = create_view_from_stages("[sort_by('hazard',reverse=True)]", dataset)
-        gpt_view_stages = get_gpt_view_text_no_history(dataset, prompt)
-=======
         expected_view = create_view_from_stages(
             "[sort_by('hazard',reverse=True)]", dataset
         )
         gpt_view_stages = get_gpt_view_text(dataset, prompt)
->>>>>>> c22a9869
         gpt_view = create_view_from_stages(gpt_view_stages, dataset)
         assert self.EvaluateResults(expected_view, gpt_view)
 
     def test_find_all_images_that_do_not_have_a_fall_hazard_sta(self):
         prompt = "Find all images that do not have a “fall_hazard” statistic computed"
         dataset = foz.load_zoo_dataset("quickstart")
-<<<<<<< HEAD
-        expected_view = create_view_from_stages("[match(~F('fall_hazard'))]", dataset)
-        gpt_view_stages = get_gpt_view_text_no_history(dataset, prompt)
-=======
         expected_view = create_view_from_stages(
             "[match(~F('fall_hazard'))]", dataset
         )
         gpt_view_stages = get_gpt_view_text(dataset, prompt)
->>>>>>> c22a9869
         gpt_view = create_view_from_stages(gpt_view_stages, dataset)
         assert self.EvaluateResults(expected_view, gpt_view)
 
     def test_find_all_frames_captured_within_one_day_of_june_4_(self):
         prompt = "Find all frames captured within one day of June 4, 2023"
         dataset = foz.load_zoo_dataset("quickstart")
-<<<<<<< HEAD
-        expected_view = create_view_from_stages("[match( abs(F('timestamp') - datetime.datetime(2023,6,4)) < datetime.timedelta(days=1) )]", dataset)
-        gpt_view_stages = get_gpt_view_text_no_history(dataset, prompt)
-=======
         expected_view = create_view_from_stages(
             "[match( abs(F('timestamp') - datetime.datetime(2023,6,4)) < datetime.timedelta(days=1) )]",
             dataset,
         )
         gpt_view_stages = get_gpt_view_text(dataset, prompt)
->>>>>>> c22a9869
         gpt_view = create_view_from_stages(gpt_view_stages, dataset)
         assert self.EvaluateResults(expected_view, gpt_view)
 
     def test_exclude_all_samples_where_the_status_is_released(self):
         prompt = "Exclude all samples where the status is ‘released’"
         dataset = foz.load_zoo_dataset("quickstart")
-<<<<<<< HEAD
-        expected_view = create_view_from_stages("[match( F('status')!='released' )]", dataset)
-        gpt_view_stages = get_gpt_view_text_no_history(dataset, prompt)
-=======
         expected_view = create_view_from_stages(
             "[match( F('status')!='released' )]", dataset
         )
         gpt_view_stages = get_gpt_view_text(dataset, prompt)
->>>>>>> c22a9869
         gpt_view = create_view_from_stages(gpt_view_stages, dataset)
         assert self.EvaluateResults(expected_view, gpt_view)
 
     def test_isolate_object_index_5_in_a_trajectories_view(self):
         prompt = "Isolate object index 5 in a trajectories view"
         dataset = foz.load_zoo_dataset("quickstart-video")
-<<<<<<< HEAD
-        expected_view = create_view_from_stages("[filter_labels('frames.detections',F('index')==5), to_trajectories('frames.detections')]", dataset)
-        gpt_view_stages = get_gpt_view_text_no_history(dataset, prompt)
-=======
         expected_view = create_view_from_stages(
             "[filter_labels('frames.detections',F('index')==5), to_trajectories('frames.detections')]",
             dataset,
         )
         gpt_view_stages = get_gpt_view_text(dataset, prompt)
->>>>>>> c22a9869
         gpt_view = create_view_from_stages(gpt_view_stages, dataset)
         assert self.EvaluateResults(expected_view, gpt_view)
 
     def test_create_a_frames_view_for_every_10th_frame_in_each_(self):
         prompt = "Create a frames view for every 10th frame in each video"
         dataset = foz.load_zoo_dataset("quickstart-video")
-<<<<<<< HEAD
-        expected_view = create_view_from_stages("[match_frames(F('frame_number') % 10 == 0)]", dataset)
-        gpt_view_stages = get_gpt_view_text_no_history(dataset, prompt)
-=======
         expected_view = create_view_from_stages(
             "[match_frames(F('frame_number') % 10 == 0)]", dataset
         )
         gpt_view_stages = get_gpt_view_text(dataset, prompt)
->>>>>>> c22a9869
         gpt_view = create_view_from_stages(gpt_view_stages, dataset)
         assert self.EvaluateResults(expected_view, gpt_view)
 
     def test_return_a_view_with_every_10th_sample(self):
         prompt = "Return a view with every 10th sample"
         dataset = foz.load_zoo_dataset("quickstart")
-<<<<<<< HEAD
-        expected_view = create_view_from_stages("[match(F('filepath').is_in(dataset.values('filepath')[::10]))]", dataset)
-        gpt_view_stages = get_gpt_view_text_no_history(dataset, prompt)
-=======
         expected_view = create_view_from_stages(
             "[match(F('filepath').is_in(dataset.values('filepath')[::10]))]",
             dataset,
         )
         gpt_view_stages = get_gpt_view_text(dataset, prompt)
->>>>>>> c22a9869
         gpt_view = create_view_from_stages(gpt_view_stages, dataset)
         assert self.EvaluateResults(expected_view, gpt_view)
 
     def test_show_any_sample_where_the_model_made_a_mistake_in_(self):
         prompt = "Show any sample where the model made a mistake in prediction"
         dataset = foz.load_zoo_dataset("quickstart")
-<<<<<<< HEAD
-        expected_view = create_view_from_stages("[match( (F('eval00_fp')>0) | (F('eval00_fn')>0) )]", dataset)
-        gpt_view_stages = get_gpt_view_text_no_history(dataset, prompt)
-=======
         expected_view = create_view_from_stages(
             "[match( (F('eval00_fp')>0) | (F('eval00_fn')>0) )]", dataset
         )
         gpt_view_stages = get_gpt_view_text(dataset, prompt)
->>>>>>> c22a9869
         gpt_view = create_view_from_stages(gpt_view_stages, dataset)
         assert self.EvaluateResults(expected_view, gpt_view)
 
     def test_find_all_missed_detections_of_license_plates(self):
         prompt = "Find all missed detections of license plates"
         dataset = foz.load_zoo_dataset("quickstart")
-<<<<<<< HEAD
-        expected_view = create_view_from_stages("[filter_labels('ground_truth',F('eval00')=='fn' & F('label')=='license plate'), to_evaluation_patches('eval00')]", dataset)
-        gpt_view_stages = get_gpt_view_text_no_history(dataset, prompt)
-=======
         expected_view = create_view_from_stages(
             "[filter_labels('ground_truth',F('eval00')=='fn' & F('label')=='license plate'), to_evaluation_patches('eval00')]",
             dataset,
         )
         gpt_view_stages = get_gpt_view_text(dataset, prompt)
->>>>>>> c22a9869
         gpt_view = create_view_from_stages(gpt_view_stages, dataset)
         assert self.EvaluateResults(expected_view, gpt_view)
 
     def test_which_samples_have_a_store_id(self):
         prompt = "Which samples have a store id?"
         dataset = foz.load_zoo_dataset("quickstart")
-<<<<<<< HEAD
-        expected_view = create_view_from_stages("[exists('store_id')]", dataset)
-        gpt_view_stages = get_gpt_view_text_no_history(dataset, prompt)
-=======
         expected_view = create_view_from_stages(
             "[exists('store_id')]", dataset
         )
         gpt_view_stages = get_gpt_view_text(dataset, prompt)
->>>>>>> c22a9869
         gpt_view = create_view_from_stages(gpt_view_stages, dataset)
         assert self.EvaluateResults(expected_view, gpt_view)
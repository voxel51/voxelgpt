--- conflicted
+++ resolved
@@ -6,7 +6,6 @@
 |
 """
 import os
-import random
 import sys
 import traceback
 
@@ -31,29 +30,17 @@
             pass
 
 
-<<<<<<< HEAD
 class AskVoxelGPT(foo.Operator):
     @property
     def config(self):
         return foo.OperatorConfig(
             name="ask_voxelgpt",
             label="Ask VoxelGPT",
-=======
-class CreateViewWithGPT(foo.Operator):
-    @property
-    def config(self):
-        return foo.OperatorConfig(
-            name="create_view_with_gpt",
-            label="Create View with GPT",
->>>>>>> 32d322d2
             execute_as_generator=True,
-            unlisted=True,
-        )
-
-    @property
-    def resolve_inputs(self):
+        )
+
+    def resolve_input(self, ctx):
         inputs = types.Object()
-<<<<<<< HEAD
         inputs.str(
             "query",
             label="query",
@@ -63,64 +50,35 @@
         return types.Property(inputs)
 
     async def execute(self, ctx):
+        query = ctx.params["query"]
         if ctx.view is not None:
-            coll = ctx.view
+            sample_collection = ctx.view
         else:
-            coll = ctx.dataset
-
-        query = ctx.params["query"]
+            sample_collection = ctx.dataset
+
         messages = []
-=======
-        inputs.str("query", label="Query", required=True)
-        inputs.define_property("history", types.List(types.Object()))
-        return types.Property(inputs)
-
-    async def execute(self, ctx):
-        # ideal it should overwrite anything added to the view after the session
-        # started
-        sample_collection = ctx.dataset
-        # if ctx.view is not None:
-        #     sample_collection = ctx.view
-        # else:
-        #     sample_collection = ctx.dataset
-
-        query = ctx.params["query"]
-        message_history = ctx.params["history"]
-        chat_history = [item["content"] for item in message_history]
-
-        # should this be needed?
-        chat_history.append(query)
->>>>>>> 32d322d2
 
         try:
             with add_sys_path(os.path.dirname(os.path.abspath(__file__))):
                 from voxelgpt import ask_voxelgpt_generator
 
-                for response in ask_voxelgpt_generator(query, coll):
+                for response in ask_voxelgpt_generator(
+                    query, sample_collection, dialect="string"
+                ):
                     type = response["type"]
                     data = response["data"]
 
                     if type == "view":
-                        yield self.view(ctx, data)
-<<<<<<< HEAD
+                        yield self.view(ctx, data["view"])
                     elif type == "message":
-                        yield self.message(ctx, data, messages)
-=======
-                    elif type == "log":
-                        yield self.log(ctx, data)
->>>>>>> 32d322d2
+                        yield self.message(ctx, data["message"], messages)
         except Exception as e:
-            yield self.error(ctx, dict(exception=e))
-        finally:
-            yield self.done(ctx)
-
-    def view(self, ctx, data):
-        view = data["view"]
+            yield self.error(ctx, e)
+
+    def view(self, ctx, view):
         return ctx.trigger("set_view", params=dict(view=view._serialize()))
 
-<<<<<<< HEAD
-    def message(self, ctx, data, messages):
-        message = data["message"]
+    def message(self, ctx, message, messages):
         messages.append(message)
 
         outputs = types.Object()
@@ -130,128 +88,135 @@
             field = "message" + str(i)
             outputs.str(field, label="VoxelGPT")
             results[field] = msg
-=======
-    def show_message(self, ctx, content, viewType):
+
+        return ctx.trigger(
+            "show_output",
+            params=dict(
+                outputs=types.Property(outputs).to_json(),
+                results=results,
+            ),
+        )
+
+    def error(self, ctx, exception):
+        message = str(exception)
+        trace = traceback.format_exc()
+        view = types.ErrorView(label=message, description=trace)
         outputs = types.Object()
-        outputs.str("message", view=viewType)
->>>>>>> 32d322d2
-
+        outputs.str("message", view=view)
+        return ctx.trigger(
+            "show_output",
+            params=dict(
+                outputs=types.Property(outputs).to_json(),
+                data=dict(message=message),
+                # content=message,
+            ),
+        )
+
+
+class AskVoxelGPTPanel(foo.Operator):
+    @property
+    def config(self):
+        return foo.OperatorConfig(
+            name="ask_voxelgpt_panel",
+            label="Ask VoxelGPT Panel",
+            execute_as_generator=True,
+            unlisted=True,
+        )
+
+    @property
+    def resolve_inputs(self):
+        inputs = types.Object()
+        inputs.str("query", label="query", required=True)
+        inputs.define_property("history", types.List(types.Object()))
+        return types.Property(inputs)
+
+    async def execute(self, ctx):
+        query = ctx.params["query"]
+        sample_collection = ctx.dataset
+        chat_history = ctx.params.get("history", None)
+        if chat_history:
+            chat_history = [item["content"] for item in chat_history]
+
+        try:
+            with add_sys_path(os.path.dirname(os.path.abspath(__file__))):
+                from voxelgpt import ask_voxelgpt_generator
+
+                for response in ask_voxelgpt_generator(
+                    query,
+                    sample_collection,
+                    chat_history=chat_history,
+                    dialect="markdown",
+                ):
+                    type = response["type"]
+                    data = response["data"]
+
+                    if type == "view":
+                        yield self.view(ctx, data["view"])
+                    elif type == "message":
+                        yield self.message(ctx, data["message"])
+        except Exception as e:
+            yield self.error(ctx, e)
+        finally:
+            yield self.done(ctx)
+
+    def view(self, ctx, view):
+        return ctx.trigger("set_view", params=dict(view=view._serialize()))
+
+    def message(self, ctx, message):
+        return self.show_message(ctx, message, types.MarkdownView())
+
+    def error(self, ctx, exception):
+        message = str(exception)
+        trace = traceback.format_exc()
+        view = types.ErrorView(label=message, description=trace)
+        return self.show_message(ctx, message, view)
+
+    def done(self, ctx):
+        return ctx.trigger(
+            f"{self.plugin_name}/show_message",
+            params=dict(done=True),
+        )
+
+    def show_message(self, ctx, message, view_type):
+        outputs = types.Object()
+        outputs.str("message", view=view_type)
         return ctx.trigger(
             f"{self.plugin_name}/show_message",
             params=dict(
                 outputs=types.Property(outputs).to_json(),
-                data=dict(message=content),
-                content=content,
-            ),
-        )
-
-    def markdown(self, ctx, src):
-        return self.show_message(ctx, src, types.MarkdownView())
-
-    def log(self, ctx, data):
-        message = data["message"]
-        return self.markdown(ctx, message)
-
-    def error(self, ctx, data):
-        exception = data["exception"]
-
-        message = str(exception)
-        trace = traceback.format_exc()
-
-        return self.show_message(ctx, message, types.ErrorView(label=message, description=trace))
-
-    def done(self, ctx):
-        return ctx.trigger(
-            f"{self.plugin_name}/show_message",
-            params=dict(done=True),
-        )
-
-
-<<<<<<< HEAD
-class AskVoxelGPTInteractive(foo.Operator):
+                data=dict(message=message),
+                # content=message,
+            ),
+        )
+
+
+class OpenVoxelGPTPanel(foo.Operator):
     @property
     def config(self):
         return foo.OperatorConfig(
-            name="ask_voxelgpt_interactive",
-            label="Ask VoxelGPT Interactive",
-            execute_as_generator=True,
+            name="open_voxelgpt_panel",
+            label="Open VoxelGPT Panel",
             unlisted=True,
-        )
-
-    @property
-    def resolve_inputs(self):
-        inputs = types.Object()
-        return types.Property(inputs)
-
-    async def execute(self, ctx):
-        if ctx.view is not None:
-            sample_collection = ctx.view
-        else:
-            sample_collection = ctx.dataset
-
-        # @todo feed these as input
-        query = "show me 10 random samples"
-        chat_history = None
-
-        try:
-            with add_sys_path(os.path.dirname(os.path.abspath(__file__))):
-                from voxelgpt import ask_voxelgpt_generator
-
-                for response in ask_voxelgpt_generator(
-                    query, sample_collection, chat_history=chat_history
-                ):
-                    type = response["type"]
-                    data = response["data"]
-
-                    if type == "view":
-                        yield self.view(ctx, data)
-                    elif type == "message":
-                        yield self.message(ctx, data)
-        except Exception as e:
-            yield self.error(ctx, dict(exception=e))
-        finally:
-            yield self.done(ctx)
-
-    def view(self, ctx, data):
-        view = data["view"]
-        return ctx.trigger("set_view", params=dict(view=view._serialize()))
-
-    def message(self, ctx, data):
-        message = data["message"]
-
-        return ctx.trigger(
-            f"{self.plugin_name}/show_message",
-            params=dict(message=message),
-=======
-class OpenVoxelGPTPanel(foo.Operator):
-    @property
-    def config(self):
-        return foo.OperatorConfig(
-            name="open_voxel_gpt_panel",
-            label="Open VoxelGPT Panel",
-            unlisted=True
->>>>>>> 32d322d2
         )
 
     def resolve_placement(self, ctx):
         return types.Placement(
             types.Places.SAMPLES_GRID_ACTIONS,
-            types.Button(label="Open VoxelGPT",
-                         icon="/assets/chatgpt.svg", prompt=False)
+            types.Button(
+                label="Open VoxelGPT",
+                icon="/assets/chatgpt.svg",
+                prompt=False,
+            ),
         )
 
     def execute(self, ctx):
         return ctx.trigger(
             "open_panel",
-            params=dict(name="gpt_search", isActive=True),
+            params=dict(name="voxelgpt", isActive=True),
         )
 
 
 def register(p):
-<<<<<<< HEAD
     p.register(AskVoxelGPT)
-    p.register(AskVoxelGPTInteractive)
-=======
-    p.register(CreateViewWithGPT)
-    p.register(OpenVoxelGPTPanel)
->>>>>>> 32d322d2
+    p.register(AskVoxelGPTPanel)
+    p.register(OpenVoxelGPTPanel)